--- conflicted
+++ resolved
@@ -82,12 +82,8 @@
 moto = { version = "^4.2.12", extras = ["server"] }
 typing-extensions = "4.9.0"
 pytest-mock = "3.12.0"
-<<<<<<< HEAD
-cython = "3.0.6"
 pyspark = "3.4.2"
-=======
 cython = "3.0.7"
->>>>>>> cf31507a
 
 [[tool.mypy.overrides]]
 module = "pytest_mock.*"
