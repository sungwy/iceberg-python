# Licensed to the Apache Software Foundation (ASF) under one
# or more contributor license agreements.  See the NOTICE file
# distributed with this work for additional information
# regarding copyright ownership.  The ASF licenses this file
# to you under the Apache License, Version 2.0 (the
# "License"); you may not use this file except in compliance
# with the License.  You may obtain a copy of the License at
#
#   http://www.apache.org/licenses/LICENSE-2.0
#
# Unless required by applicable law or agreed to in writing,
# software distributed under the License is distributed on an
# "AS IS" BASIS, WITHOUT WARRANTIES OR CONDITIONS OF ANY
# KIND, either express or implied.  See the License for the
# specific language governing permissions and limitations
# under the License.
# pylint: disable=protected-access,unused-argument,redefined-outer-name

import os
import tempfile
from datetime import date
from typing import Any, List, Optional
from unittest.mock import MagicMock, patch
from uuid import uuid4

import pyarrow as pa
import pyarrow.parquet as pq
import pytest
from pyarrow.fs import FileType, LocalFileSystem

from pyiceberg.exceptions import ResolveError
from pyiceberg.expressions import (
    AlwaysFalse,
    AlwaysTrue,
    And,
    BooleanExpression,
    BoundEqualTo,
    BoundGreaterThan,
    BoundGreaterThanOrEqual,
    BoundIn,
    BoundIsNaN,
    BoundIsNull,
    BoundLessThan,
    BoundLessThanOrEqual,
    BoundNotEqualTo,
    BoundNotIn,
    BoundNotNaN,
    BoundNotNull,
    BoundNotStartsWith,
    BoundReference,
    BoundStartsWith,
    GreaterThan,
    Not,
    Or,
)
from pyiceberg.expressions.literals import literal
from pyiceberg.io import InputStream, OutputStream, load_file_io
from pyiceberg.io.pyarrow import (
    ICEBERG_SCHEMA,
    PyArrowFile,
    PyArrowFileIO,
    StatsAggregator,
    _check_schema_compatible,
    _ConvertToArrowSchema,
    _determine_partitions,
    _primitive_to_physical,
    _read_deletes,
    bin_pack_arrow_table,
    expression_to_pyarrow,
    project_table,
    schema_to_pyarrow,
)
from pyiceberg.manifest import DataFile, DataFileContent, FileFormat
from pyiceberg.partitioning import PartitionField, PartitionSpec
from pyiceberg.schema import Schema, make_compatible_name, visit
from pyiceberg.table import FileScanTask, TableProperties
from pyiceberg.table.metadata import TableMetadataV2
from pyiceberg.transforms import IdentityTransform
from pyiceberg.typedef import UTF8, Record
from pyiceberg.types import (
    BinaryType,
    BooleanType,
    DateType,
    DecimalType,
    DoubleType,
    FixedType,
    FloatType,
    IntegerType,
    ListType,
    LongType,
    MapType,
    NestedField,
    PrimitiveType,
    StringType,
    StructType,
    TimestampType,
    TimestamptzType,
    TimeType,
)


def test_pyarrow_infer_local_fs_from_path() -> None:
    """Test path with `file` scheme and no scheme both use LocalFileSystem"""
    assert isinstance(PyArrowFileIO().new_output("file://tmp/warehouse")._filesystem, LocalFileSystem)
    assert isinstance(PyArrowFileIO().new_output("/tmp/warehouse")._filesystem, LocalFileSystem)


def test_pyarrow_local_fs_can_create_path_without_parent_dir() -> None:
    """Test LocalFileSystem can create path without first creating the parent directories"""
    with tempfile.TemporaryDirectory() as tmpdirname:
        file_path = f"{tmpdirname}/foo/bar/baz.txt"
        output_file = PyArrowFileIO().new_output(file_path)
        parent_path = os.path.dirname(file_path)
        assert output_file._filesystem.get_file_info(parent_path).type == FileType.NotFound
        try:
            with output_file.create() as f:
                f.write(b"foo")
        except Exception:
            pytest.fail("Failed to write to file without parent directory")


def test_pyarrow_input_file() -> None:
    """Test reading a file using PyArrowFile"""

    with tempfile.TemporaryDirectory() as tmpdirname:
        file_location = os.path.join(tmpdirname, "foo.txt")
        with open(file_location, "wb") as f:
            f.write(b"foo")

        # Confirm that the file initially exists
        assert os.path.exists(file_location)

        # Instantiate the input file
        absolute_file_location = os.path.abspath(file_location)
        input_file = PyArrowFileIO().new_input(location=f"{absolute_file_location}")

        # Test opening and reading the file
        r = input_file.open(seekable=False)
        assert isinstance(r, InputStream)  # Test that the file object abides by the InputStream protocol
        data = r.read()
        assert data == b"foo"
        assert len(input_file) == 3
        with pytest.raises(OSError) as exc_info:
            r.seek(0, 0)
        assert "only valid on seekable files" in str(exc_info.value)


def test_pyarrow_input_file_seekable() -> None:
    """Test reading a file using PyArrowFile"""

    with tempfile.TemporaryDirectory() as tmpdirname:
        file_location = os.path.join(tmpdirname, "foo.txt")
        with open(file_location, "wb") as f:
            f.write(b"foo")

        # Confirm that the file initially exists
        assert os.path.exists(file_location)

        # Instantiate the input file
        absolute_file_location = os.path.abspath(file_location)
        input_file = PyArrowFileIO().new_input(location=f"{absolute_file_location}")

        # Test opening and reading the file
        r = input_file.open(seekable=True)
        assert isinstance(r, InputStream)  # Test that the file object abides by the InputStream protocol
        data = r.read()
        assert data == b"foo"
        assert len(input_file) == 3
        r.seek(0, 0)
        data = r.read()
        assert data == b"foo"
        assert len(input_file) == 3


def test_pyarrow_output_file() -> None:
    """Test writing a file using PyArrowFile"""

    with tempfile.TemporaryDirectory() as tmpdirname:
        file_location = os.path.join(tmpdirname, "foo.txt")

        # Instantiate the output file
        absolute_file_location = os.path.abspath(file_location)
        output_file = PyArrowFileIO().new_output(location=f"{absolute_file_location}")

        # Create the output file and write to it
        f = output_file.create()
        assert isinstance(f, OutputStream)  # Test that the file object abides by the OutputStream protocol
        f.write(b"foo")

        # Confirm that bytes were written
        with open(file_location, "rb") as f:
            assert f.read() == b"foo"

        assert len(output_file) == 3


def test_pyarrow_invalid_scheme() -> None:
    """Test that a ValueError is raised if a location is provided with an invalid scheme"""

    with pytest.raises(ValueError) as exc_info:
        PyArrowFileIO().new_input("foo://bar/baz.txt")

    assert "Unrecognized filesystem type in URI" in str(exc_info.value)

    with pytest.raises(ValueError) as exc_info:
        PyArrowFileIO().new_output("foo://bar/baz.txt")

    assert "Unrecognized filesystem type in URI" in str(exc_info.value)


def test_pyarrow_violating_input_stream_protocol() -> None:
    """Test that a TypeError is raised if an input file is provided that violates the InputStream protocol"""

    # Missing seek, tell, closed, and close
    input_file_mock = MagicMock(spec=["read"])

    # Create a mocked filesystem that returns input_file_mock
    filesystem_mock = MagicMock()
    filesystem_mock.open_input_file.return_value = input_file_mock

    input_file = PyArrowFile("foo.txt", path="foo.txt", fs=filesystem_mock)

    f = input_file.open()
    assert not isinstance(f, InputStream)


def test_pyarrow_violating_output_stream_protocol() -> None:
    """Test that a TypeError is raised if an output stream is provided that violates the OutputStream protocol"""

    # Missing closed, and close
    output_file_mock = MagicMock(spec=["write", "exists"])
    output_file_mock.exists.return_value = False

    file_info_mock = MagicMock()
    file_info_mock.type = FileType.NotFound

    # Create a mocked filesystem that returns output_file_mock
    filesystem_mock = MagicMock()
    filesystem_mock.open_output_stream.return_value = output_file_mock
    filesystem_mock.get_file_info.return_value = file_info_mock

    output_file = PyArrowFile("foo.txt", path="foo.txt", fs=filesystem_mock)

    f = output_file.create()

    assert not isinstance(f, OutputStream)


def test_raise_on_opening_a_local_file_not_found() -> None:
    """Test that a PyArrowFile raises appropriately when a local file is not found"""

    with tempfile.TemporaryDirectory() as tmpdirname:
        file_location = os.path.join(tmpdirname, "foo.txt")
        f = PyArrowFileIO().new_input(file_location)

        with pytest.raises(FileNotFoundError) as exc_info:
            f.open()

        assert "[Errno 2] Failed to open local file" in str(exc_info.value)


def test_raise_on_opening_an_s3_file_no_permission() -> None:
    """Test that opening a PyArrowFile raises a PermissionError when the pyarrow error includes 'AWS Error [code 15]'"""

    s3fs_mock = MagicMock()
    s3fs_mock.open_input_file.side_effect = OSError("AWS Error [code 15]")

    f = PyArrowFile("s3://foo/bar.txt", path="foo/bar.txt", fs=s3fs_mock)

    with pytest.raises(PermissionError) as exc_info:
        f.open()

    assert "Cannot open file, access denied:" in str(exc_info.value)


def test_raise_on_opening_an_s3_file_not_found() -> None:
    """Test that a PyArrowFile raises a FileNotFoundError when the pyarrow error includes 'Path does not exist'"""

    s3fs_mock = MagicMock()
    s3fs_mock.open_input_file.side_effect = OSError("Path does not exist")

    f = PyArrowFile("s3://foo/bar.txt", path="foo/bar.txt", fs=s3fs_mock)

    with pytest.raises(FileNotFoundError) as exc_info:
        f.open()

    assert "Cannot open file, does not exist:" in str(exc_info.value)


@patch("pyiceberg.io.pyarrow.PyArrowFile.exists", return_value=False)
def test_raise_on_creating_an_s3_file_no_permission(_: Any) -> None:
    """Test that creating a PyArrowFile raises a PermissionError when the pyarrow error includes 'AWS Error [code 15]'"""

    s3fs_mock = MagicMock()
    s3fs_mock.open_output_stream.side_effect = OSError("AWS Error [code 15]")

    f = PyArrowFile("s3://foo/bar.txt", path="foo/bar.txt", fs=s3fs_mock)

    with pytest.raises(PermissionError) as exc_info:
        f.create()

    assert "Cannot create file, access denied:" in str(exc_info.value)


def test_deleting_s3_file_no_permission() -> None:
    """Test that a PyArrowFile raises a PermissionError when the pyarrow OSError includes 'AWS Error [code 15]'"""

    s3fs_mock = MagicMock()
    s3fs_mock.delete_file.side_effect = OSError("AWS Error [code 15]")

    with patch.object(PyArrowFileIO, "_initialize_fs") as submocked:
        submocked.return_value = s3fs_mock

        with pytest.raises(PermissionError) as exc_info:
            PyArrowFileIO().delete("s3://foo/bar.txt")

    assert "Cannot delete file, access denied:" in str(exc_info.value)


def test_deleting_s3_file_not_found() -> None:
    """Test that a PyArrowFile raises a PermissionError when the pyarrow error includes 'AWS Error [code 15]'"""

    s3fs_mock = MagicMock()
    s3fs_mock.delete_file.side_effect = OSError("Path does not exist")

    with patch.object(PyArrowFileIO, "_initialize_fs") as submocked:
        submocked.return_value = s3fs_mock

        with pytest.raises(FileNotFoundError) as exc_info:
            PyArrowFileIO().delete("s3://foo/bar.txt")

        assert "Cannot delete file, does not exist:" in str(exc_info.value)


def test_deleting_hdfs_file_not_found() -> None:
    """Test that a PyArrowFile raises a PermissionError when the pyarrow error includes 'No such file or directory'"""

    hdfs_mock = MagicMock()
    hdfs_mock.delete_file.side_effect = OSError("Path does not exist")

    with patch.object(PyArrowFileIO, "_initialize_fs") as submocked:
        submocked.return_value = hdfs_mock

        with pytest.raises(FileNotFoundError) as exc_info:
            PyArrowFileIO().delete("hdfs://foo/bar.txt")

        assert "Cannot delete file, does not exist:" in str(exc_info.value)


def test_schema_to_pyarrow_schema_include_field_ids(table_schema_nested: Schema) -> None:
    actual = schema_to_pyarrow(table_schema_nested)
    expected = """foo: large_string
  -- field metadata --
  PARQUET:field_id: '1'
bar: int32 not null
  -- field metadata --
  PARQUET:field_id: '2'
baz: bool
  -- field metadata --
  PARQUET:field_id: '3'
qux: large_list<element: large_string not null> not null
  child 0, element: large_string not null
    -- field metadata --
    PARQUET:field_id: '5'
  -- field metadata --
  PARQUET:field_id: '4'
quux: map<large_string, map<large_string, int32>> not null
  child 0, entries: struct<key: large_string not null, value: map<large_string, int32> not null> not null
      child 0, key: large_string not null
      -- field metadata --
      PARQUET:field_id: '7'
      child 1, value: map<large_string, int32> not null
          child 0, entries: struct<key: large_string not null, value: int32 not null> not null
              child 0, key: large_string not null
          -- field metadata --
          PARQUET:field_id: '9'
              child 1, value: int32 not null
          -- field metadata --
          PARQUET:field_id: '10'
      -- field metadata --
      PARQUET:field_id: '8'
  -- field metadata --
  PARQUET:field_id: '6'
location: large_list<element: struct<latitude: float, longitude: float> not null> not null
  child 0, element: struct<latitude: float, longitude: float> not null
      child 0, latitude: float
      -- field metadata --
      PARQUET:field_id: '13'
      child 1, longitude: float
      -- field metadata --
      PARQUET:field_id: '14'
    -- field metadata --
    PARQUET:field_id: '12'
  -- field metadata --
  PARQUET:field_id: '11'
person: struct<name: large_string, age: int32 not null>
  child 0, name: large_string
    -- field metadata --
    PARQUET:field_id: '16'
  child 1, age: int32 not null
    -- field metadata --
    PARQUET:field_id: '17'
  -- field metadata --
  PARQUET:field_id: '15'"""
    assert repr(actual) == expected


def test_schema_to_pyarrow_schema_exclude_field_ids(table_schema_nested: Schema) -> None:
    actual = schema_to_pyarrow(table_schema_nested, include_field_ids=False)
    expected = """foo: large_string
bar: int32 not null
baz: bool
qux: large_list<element: large_string not null> not null
  child 0, element: large_string not null
quux: map<large_string, map<large_string, int32>> not null
  child 0, entries: struct<key: large_string not null, value: map<large_string, int32> not null> not null
      child 0, key: large_string not null
      child 1, value: map<large_string, int32> not null
          child 0, entries: struct<key: large_string not null, value: int32 not null> not null
              child 0, key: large_string not null
              child 1, value: int32 not null
location: large_list<element: struct<latitude: float, longitude: float> not null> not null
  child 0, element: struct<latitude: float, longitude: float> not null
      child 0, latitude: float
      child 1, longitude: float
person: struct<name: large_string, age: int32 not null>
  child 0, name: large_string
  child 1, age: int32 not null"""
    assert repr(actual) == expected


def test_fixed_type_to_pyarrow() -> None:
    length = 22
    iceberg_type = FixedType(length)
    assert visit(iceberg_type, _ConvertToArrowSchema()) == pa.binary(length)


def test_decimal_type_to_pyarrow() -> None:
    precision = 25
    scale = 19
    iceberg_type = DecimalType(precision, scale)
    assert visit(iceberg_type, _ConvertToArrowSchema()) == pa.decimal128(precision, scale)


def test_boolean_type_to_pyarrow() -> None:
    iceberg_type = BooleanType()
    assert visit(iceberg_type, _ConvertToArrowSchema()) == pa.bool_()


def test_integer_type_to_pyarrow() -> None:
    iceberg_type = IntegerType()
    assert visit(iceberg_type, _ConvertToArrowSchema()) == pa.int32()


def test_long_type_to_pyarrow() -> None:
    iceberg_type = LongType()
    assert visit(iceberg_type, _ConvertToArrowSchema()) == pa.int64()


def test_float_type_to_pyarrow() -> None:
    iceberg_type = FloatType()
    assert visit(iceberg_type, _ConvertToArrowSchema()) == pa.float32()


def test_double_type_to_pyarrow() -> None:
    iceberg_type = DoubleType()
    assert visit(iceberg_type, _ConvertToArrowSchema()) == pa.float64()


def test_date_type_to_pyarrow() -> None:
    iceberg_type = DateType()
    assert visit(iceberg_type, _ConvertToArrowSchema()) == pa.date32()


def test_time_type_to_pyarrow() -> None:
    iceberg_type = TimeType()
    assert visit(iceberg_type, _ConvertToArrowSchema()) == pa.time64("us")


def test_timestamp_type_to_pyarrow() -> None:
    iceberg_type = TimestampType()
    assert visit(iceberg_type, _ConvertToArrowSchema()) == pa.timestamp(unit="us")


def test_timestamptz_type_to_pyarrow() -> None:
    iceberg_type = TimestamptzType()
    assert visit(iceberg_type, _ConvertToArrowSchema()) == pa.timestamp(unit="us", tz="UTC")


def test_string_type_to_pyarrow() -> None:
    iceberg_type = StringType()
    assert visit(iceberg_type, _ConvertToArrowSchema()) == pa.large_string()


def test_binary_type_to_pyarrow() -> None:
    iceberg_type = BinaryType()
    assert visit(iceberg_type, _ConvertToArrowSchema()) == pa.large_binary()


def test_struct_type_to_pyarrow(table_schema_simple: Schema) -> None:
    expected = pa.struct([
        pa.field("foo", pa.large_string(), nullable=True, metadata={"field_id": "1"}),
        pa.field("bar", pa.int32(), nullable=False, metadata={"field_id": "2"}),
        pa.field("baz", pa.bool_(), nullable=True, metadata={"field_id": "3"}),
    ])
    assert visit(table_schema_simple.as_struct(), _ConvertToArrowSchema()) == expected


def test_map_type_to_pyarrow() -> None:
    iceberg_map = MapType(
        key_id=1,
        key_type=IntegerType(),
        value_id=2,
        value_type=StringType(),
        value_required=True,
    )
    assert visit(iceberg_map, _ConvertToArrowSchema()) == pa.map_(
        pa.field("key", pa.int32(), nullable=False, metadata={"field_id": "1"}),
        pa.field("value", pa.large_string(), nullable=False, metadata={"field_id": "2"}),
    )


def test_list_type_to_pyarrow() -> None:
    iceberg_map = ListType(
        element_id=1,
        element_type=IntegerType(),
        element_required=True,
    )
    assert visit(iceberg_map, _ConvertToArrowSchema()) == pa.large_list(
        pa.field("element", pa.int32(), nullable=False, metadata={"field_id": "1"})
    )


@pytest.fixture
def bound_reference(table_schema_simple: Schema) -> BoundReference[str]:
    return BoundReference(table_schema_simple.find_field(1), table_schema_simple.accessor_for_field(1))


@pytest.fixture
def bound_double_reference() -> BoundReference[float]:
    schema = Schema(
        NestedField(field_id=1, name="foo", field_type=DoubleType(), required=False),
        schema_id=1,
        identifier_field_ids=[],
    )
    return BoundReference(schema.find_field(1), schema.accessor_for_field(1))


def test_expr_is_null_to_pyarrow(bound_reference: BoundReference[str]) -> None:
    assert (
        repr(expression_to_pyarrow(BoundIsNull(bound_reference)))
        == "<pyarrow.compute.Expression is_null(foo, {nan_is_null=false})>"
    )


def test_expr_not_null_to_pyarrow(bound_reference: BoundReference[str]) -> None:
    assert repr(expression_to_pyarrow(BoundNotNull(bound_reference))) == "<pyarrow.compute.Expression is_valid(foo)>"


def test_expr_is_nan_to_pyarrow(bound_double_reference: BoundReference[str]) -> None:
    assert repr(expression_to_pyarrow(BoundIsNaN(bound_double_reference))) == "<pyarrow.compute.Expression is_nan(foo)>"


def test_expr_not_nan_to_pyarrow(bound_double_reference: BoundReference[str]) -> None:
    assert repr(expression_to_pyarrow(BoundNotNaN(bound_double_reference))) == "<pyarrow.compute.Expression invert(is_nan(foo))>"


def test_expr_equal_to_pyarrow(bound_reference: BoundReference[str]) -> None:
    assert (
        repr(expression_to_pyarrow(BoundEqualTo(bound_reference, literal("hello"))))
        == '<pyarrow.compute.Expression (foo == "hello")>'
    )


def test_expr_not_equal_to_pyarrow(bound_reference: BoundReference[str]) -> None:
    assert (
        repr(expression_to_pyarrow(BoundNotEqualTo(bound_reference, literal("hello"))))
        == '<pyarrow.compute.Expression (foo != "hello")>'
    )


def test_expr_greater_than_or_equal_equal_to_pyarrow(bound_reference: BoundReference[str]) -> None:
    assert (
        repr(expression_to_pyarrow(BoundGreaterThanOrEqual(bound_reference, literal("hello"))))
        == '<pyarrow.compute.Expression (foo >= "hello")>'
    )


def test_expr_greater_than_to_pyarrow(bound_reference: BoundReference[str]) -> None:
    assert (
        repr(expression_to_pyarrow(BoundGreaterThan(bound_reference, literal("hello"))))
        == '<pyarrow.compute.Expression (foo > "hello")>'
    )


def test_expr_less_than_to_pyarrow(bound_reference: BoundReference[str]) -> None:
    assert (
        repr(expression_to_pyarrow(BoundLessThan(bound_reference, literal("hello"))))
        == '<pyarrow.compute.Expression (foo < "hello")>'
    )


def test_expr_less_than_or_equal_to_pyarrow(bound_reference: BoundReference[str]) -> None:
    assert (
        repr(expression_to_pyarrow(BoundLessThanOrEqual(bound_reference, literal("hello"))))
        == '<pyarrow.compute.Expression (foo <= "hello")>'
    )


def test_expr_in_to_pyarrow(bound_reference: BoundReference[str]) -> None:
    assert repr(expression_to_pyarrow(BoundIn(bound_reference, {literal("hello"), literal("world")}))) in (
        """<pyarrow.compute.Expression is_in(foo, {value_set=large_string:[
  "hello",
  "world"
], null_matching_behavior=MATCH})>""",
        """<pyarrow.compute.Expression is_in(foo, {value_set=large_string:[
  "world",
  "hello"
], null_matching_behavior=MATCH})>""",
    )


def test_expr_not_in_to_pyarrow(bound_reference: BoundReference[str]) -> None:
    assert repr(expression_to_pyarrow(BoundNotIn(bound_reference, {literal("hello"), literal("world")}))) in (
        """<pyarrow.compute.Expression invert(is_in(foo, {value_set=large_string:[
  "hello",
  "world"
], null_matching_behavior=MATCH}))>""",
        """<pyarrow.compute.Expression invert(is_in(foo, {value_set=large_string:[
  "world",
  "hello"
], null_matching_behavior=MATCH}))>""",
    )


def test_expr_starts_with_to_pyarrow(bound_reference: BoundReference[str]) -> None:
    assert (
        repr(expression_to_pyarrow(BoundStartsWith(bound_reference, literal("he"))))
        == '<pyarrow.compute.Expression starts_with(foo, {pattern="he", ignore_case=false})>'
    )


def test_expr_not_starts_with_to_pyarrow(bound_reference: BoundReference[str]) -> None:
    assert (
        repr(expression_to_pyarrow(BoundNotStartsWith(bound_reference, literal("he"))))
        == '<pyarrow.compute.Expression invert(starts_with(foo, {pattern="he", ignore_case=false}))>'
    )


def test_and_to_pyarrow(bound_reference: BoundReference[str]) -> None:
    assert (
        repr(expression_to_pyarrow(And(BoundEqualTo(bound_reference, literal("hello")), BoundIsNull(bound_reference))))
        == '<pyarrow.compute.Expression ((foo == "hello") and is_null(foo, {nan_is_null=false}))>'
    )


def test_or_to_pyarrow(bound_reference: BoundReference[str]) -> None:
    assert (
        repr(expression_to_pyarrow(Or(BoundEqualTo(bound_reference, literal("hello")), BoundIsNull(bound_reference))))
        == '<pyarrow.compute.Expression ((foo == "hello") or is_null(foo, {nan_is_null=false}))>'
    )


def test_not_to_pyarrow(bound_reference: BoundReference[str]) -> None:
    assert (
        repr(expression_to_pyarrow(Not(BoundEqualTo(bound_reference, literal("hello")))))
        == '<pyarrow.compute.Expression invert((foo == "hello"))>'
    )


def test_always_true_to_pyarrow(bound_reference: BoundReference[str]) -> None:
    assert repr(expression_to_pyarrow(AlwaysTrue())) == "<pyarrow.compute.Expression true>"


def test_always_false_to_pyarrow(bound_reference: BoundReference[str]) -> None:
    assert repr(expression_to_pyarrow(AlwaysFalse())) == "<pyarrow.compute.Expression false>"


@pytest.fixture
def schema_int() -> Schema:
    return Schema(NestedField(1, "id", IntegerType(), required=False))


@pytest.fixture
def schema_int_str() -> Schema:
    return Schema(NestedField(1, "id", IntegerType(), required=False), NestedField(2, "data", StringType(), required=False))


@pytest.fixture
def schema_str() -> Schema:
    return Schema(NestedField(2, "data", StringType(), required=False))


@pytest.fixture
def schema_long() -> Schema:
    return Schema(NestedField(3, "id", LongType(), required=False))


@pytest.fixture
def schema_struct() -> Schema:
    return Schema(
        NestedField(
            4,
            "location",
            StructType(
                NestedField(41, "lat", DoubleType()),
                NestedField(42, "long", DoubleType()),
            ),
        )
    )


@pytest.fixture
def schema_list() -> Schema:
    return Schema(
        NestedField(5, "ids", ListType(51, IntegerType(), element_required=False), required=False),
    )


@pytest.fixture
def schema_list_of_structs() -> Schema:
    return Schema(
        NestedField(
            5,
            "locations",
            ListType(
                51,
                StructType(NestedField(511, "lat", DoubleType()), NestedField(512, "long", DoubleType())),
                element_required=False,
            ),
            required=False,
        ),
    )


@pytest.fixture
def schema_map_of_structs() -> Schema:
    return Schema(
        NestedField(
            5,
            "locations",
            MapType(
                key_id=51,
                value_id=52,
                key_type=StringType(),
                value_type=StructType(
                    NestedField(511, "lat", DoubleType(), required=True), NestedField(512, "long", DoubleType(), required=True)
                ),
                element_required=False,
            ),
            required=False,
        ),
    )


@pytest.fixture
def schema_map() -> Schema:
    return Schema(
        NestedField(
            5,
            "properties",
            MapType(
                key_id=51,
                key_type=StringType(),
                value_id=52,
                value_type=StringType(),
                value_required=True,
            ),
            required=False,
        ),
    )


def _write_table_to_file(filepath: str, schema: pa.Schema, table: pa.Table) -> str:
    with pq.ParquetWriter(filepath, schema) as writer:
        writer.write_table(table)
    return filepath


@pytest.fixture
def file_int(schema_int: Schema, tmpdir: str) -> str:
    pyarrow_schema = schema_to_pyarrow(schema_int, metadata={ICEBERG_SCHEMA: bytes(schema_int.model_dump_json(), UTF8)})
    return _write_table_to_file(
        f"file:{tmpdir}/a.parquet", pyarrow_schema, pa.Table.from_arrays([pa.array([0, 1, 2])], schema=pyarrow_schema)
    )


@pytest.fixture
def file_int_str(schema_int_str: Schema, tmpdir: str) -> str:
    pyarrow_schema = schema_to_pyarrow(schema_int_str, metadata={ICEBERG_SCHEMA: bytes(schema_int_str.model_dump_json(), UTF8)})
    return _write_table_to_file(
        f"file:{tmpdir}/a.parquet",
        pyarrow_schema,
        pa.Table.from_arrays([pa.array([0, 1, 2]), pa.array(["0", "1", "2"])], schema=pyarrow_schema),
    )


@pytest.fixture
def file_string(schema_str: Schema, tmpdir: str) -> str:
    pyarrow_schema = schema_to_pyarrow(schema_str, metadata={ICEBERG_SCHEMA: bytes(schema_str.model_dump_json(), UTF8)})
    return _write_table_to_file(
        f"file:{tmpdir}/b.parquet", pyarrow_schema, pa.Table.from_arrays([pa.array(["0", "1", "2"])], schema=pyarrow_schema)
    )


@pytest.fixture
def file_long(schema_long: Schema, tmpdir: str) -> str:
    pyarrow_schema = schema_to_pyarrow(schema_long, metadata={ICEBERG_SCHEMA: bytes(schema_long.model_dump_json(), UTF8)})
    return _write_table_to_file(
        f"file:{tmpdir}/c.parquet", pyarrow_schema, pa.Table.from_arrays([pa.array([0, 1, 2])], schema=pyarrow_schema)
    )


@pytest.fixture
def file_struct(schema_struct: Schema, tmpdir: str) -> str:
    pyarrow_schema = schema_to_pyarrow(schema_struct, metadata={ICEBERG_SCHEMA: bytes(schema_struct.model_dump_json(), UTF8)})
    return _write_table_to_file(
        f"file:{tmpdir}/d.parquet",
        pyarrow_schema,
        pa.Table.from_pylist(
            [
                {"location": {"lat": 52.371807, "long": 4.896029}},
                {"location": {"lat": 52.387386, "long": 4.646219}},
                {"location": {"lat": 52.078663, "long": 4.288788}},
            ],
            schema=pyarrow_schema,
        ),
    )


@pytest.fixture
def file_list(schema_list: Schema, tmpdir: str) -> str:
    pyarrow_schema = schema_to_pyarrow(schema_list, metadata={ICEBERG_SCHEMA: bytes(schema_list.model_dump_json(), UTF8)})
    return _write_table_to_file(
        f"file:{tmpdir}/e.parquet",
        pyarrow_schema,
        pa.Table.from_pylist(
            [
                {"ids": list(range(1, 10))},
                {"ids": list(range(2, 20))},
                {"ids": list(range(3, 30))},
            ],
            schema=pyarrow_schema,
        ),
    )


@pytest.fixture
def file_list_of_structs(schema_list_of_structs: Schema, tmpdir: str) -> str:
    pyarrow_schema = schema_to_pyarrow(
        schema_list_of_structs, metadata={ICEBERG_SCHEMA: bytes(schema_list_of_structs.model_dump_json(), UTF8)}
    )
    return _write_table_to_file(
        f"file:{tmpdir}/e.parquet",
        pyarrow_schema,
        pa.Table.from_pylist(
            [
                {"locations": [{"lat": 52.371807, "long": 4.896029}, {"lat": 52.387386, "long": 4.646219}]},
                {"locations": []},
                {"locations": [{"lat": 52.078663, "long": 4.288788}, {"lat": 52.387386, "long": 4.646219}]},
            ],
            schema=pyarrow_schema,
        ),
    )


@pytest.fixture
def file_map_of_structs(schema_map_of_structs: Schema, tmpdir: str) -> str:
    pyarrow_schema = schema_to_pyarrow(
        schema_map_of_structs, metadata={ICEBERG_SCHEMA: bytes(schema_map_of_structs.model_dump_json(), UTF8)}
    )
    return _write_table_to_file(
        f"file:{tmpdir}/e.parquet",
        pyarrow_schema,
        pa.Table.from_pylist(
            [
                {"locations": {"1": {"lat": 52.371807, "long": 4.896029}, "2": {"lat": 52.387386, "long": 4.646219}}},
                {"locations": {}},
                {"locations": {"3": {"lat": 52.078663, "long": 4.288788}, "4": {"lat": 52.387386, "long": 4.646219}}},
            ],
            schema=pyarrow_schema,
        ),
    )


@pytest.fixture
def file_map(schema_map: Schema, tmpdir: str) -> str:
    pyarrow_schema = schema_to_pyarrow(schema_map, metadata={ICEBERG_SCHEMA: bytes(schema_map.model_dump_json(), UTF8)})
    return _write_table_to_file(
        f"file:{tmpdir}/e.parquet",
        pyarrow_schema,
        pa.Table.from_pylist(
            [
                {"properties": [("a", "b")]},
                {"properties": [("c", "d")]},
                {"properties": [("e", "f"), ("g", "h")]},
            ],
            schema=pyarrow_schema,
        ),
    )


def project(
    schema: Schema, files: List[str], expr: Optional[BooleanExpression] = None, table_schema: Optional[Schema] = None
) -> pa.Table:
    return project_table(
        tasks=[
            FileScanTask(
                DataFile(
                    content=DataFileContent.DATA,
                    file_path=file,
                    file_format=FileFormat.PARQUET,
                    partition={},
                    record_count=3,
                    file_size_in_bytes=3,
                )
            )
            for file in files
        ],
        table_metadata=TableMetadataV2(
            location="file://a/b/",
            last_column_id=1,
            format_version=2,
            schemas=[table_schema or schema],
            partition_specs=[PartitionSpec()],
        ),
        io=PyArrowFileIO(),
        row_filter=expr or AlwaysTrue(),
        projected_schema=schema,
        case_sensitive=True,
    )


def test_projection_add_column(file_int: str) -> None:
    schema = Schema(
        # All new IDs
        NestedField(10, "id", IntegerType(), required=False),
        NestedField(20, "list", ListType(21, IntegerType(), element_required=False), required=False),
        NestedField(
            30,
            "map",
            MapType(key_id=31, key_type=IntegerType(), value_id=32, value_type=StringType(), value_required=False),
            required=False,
        ),
        NestedField(
            40,
            "location",
            StructType(
                NestedField(41, "lat", DoubleType(), required=False), NestedField(42, "lon", DoubleType(), required=False)
            ),
            required=False,
        ),
    )
    result_table = project(schema, [file_int])

    for col in result_table.columns:
        assert len(col) == 3

    for actual, expected in zip(result_table.columns[0], [None, None, None]):
        assert actual.as_py() == expected

    for actual, expected in zip(result_table.columns[1], [None, None, None]):
        assert actual.as_py() == expected

    for actual, expected in zip(result_table.columns[2], [None, None, None]):
        assert actual.as_py() == expected

    for actual, expected in zip(result_table.columns[3], [None, None, None]):
        assert actual.as_py() == expected
    assert (
        repr(result_table.schema)
        == """id: int32
list: large_list<element: int32>
  child 0, element: int32
map: map<int32, large_string>
  child 0, entries: struct<key: int32 not null, value: large_string> not null
      child 0, key: int32 not null
      child 1, value: large_string
location: struct<lat: double, lon: double>
  child 0, lat: double
  child 1, lon: double"""
    )


def test_read_list(schema_list: Schema, file_list: str) -> None:
    result_table = project(schema_list, [file_list])

    assert len(result_table.columns[0]) == 3
    for actual, expected in zip(result_table.columns[0], [list(range(1, 10)), list(range(2, 20)), list(range(3, 30))]):
        assert actual.as_py() == expected

    assert (
        repr(result_table.schema)
        == """ids: large_list<element: int32>
  child 0, element: int32"""
    )


def test_read_map(schema_map: Schema, file_map: str) -> None:
    result_table = project(schema_map, [file_map])

    assert len(result_table.columns[0]) == 3
    for actual, expected in zip(result_table.columns[0], [[("a", "b")], [("c", "d")], [("e", "f"), ("g", "h")]]):
        assert actual.as_py() == expected

    assert (
        repr(result_table.schema)
        == """properties: map<large_string, large_string>
  child 0, entries: struct<key: large_string not null, value: large_string not null> not null
      child 0, key: large_string not null
      child 1, value: large_string not null"""
    )


def test_projection_add_column_struct(schema_int: Schema, file_int: str) -> None:
    schema = Schema(
        # A new ID
        NestedField(
            2,
            "id",
            MapType(key_id=3, key_type=IntegerType(), value_id=4, value_type=StringType(), value_required=False),
            required=False,
        )
    )
    result_table = project(schema, [file_int])
    # Everything should be None
    for r in result_table.columns[0]:
        assert r.as_py() is None
    assert (
        repr(result_table.schema)
        == """id: map<int32, large_string>
  child 0, entries: struct<key: int32 not null, value: large_string> not null
      child 0, key: int32 not null
      child 1, value: large_string"""
    )


def test_projection_add_column_struct_required(file_int: str) -> None:
    schema = Schema(
        # A new ID
        NestedField(
            2,
            "other_id",
            IntegerType(),
            required=True,
        )
    )
    with pytest.raises(ResolveError) as exc_info:
        _ = project(schema, [file_int])
    assert "Field is required, and could not be found in the file: 2: other_id: required int" in str(exc_info.value)


def test_projection_rename_column(schema_int: Schema, file_int: str) -> None:
    schema = Schema(
        # Reuses the id 1
        NestedField(1, "other_name", IntegerType(), required=True)
    )
    result_table = project(schema, [file_int])
    assert len(result_table.columns[0]) == 3
    for actual, expected in zip(result_table.columns[0], [0, 1, 2]):
        assert actual.as_py() == expected

    assert repr(result_table.schema) == "other_name: int32 not null"


def test_projection_concat_files(schema_int: Schema, file_int: str) -> None:
    result_table = project(schema_int, [file_int, file_int])

    for actual, expected in zip(result_table.columns[0], [0, 1, 2, 0, 1, 2]):
        assert actual.as_py() == expected
    assert len(result_table.columns[0]) == 6
    assert repr(result_table.schema) == "id: int32"


def test_projection_filter(schema_int: Schema, file_int: str) -> None:
    result_table = project(schema_int, [file_int], GreaterThan("id", 4))
    assert len(result_table.columns[0]) == 0
    assert repr(result_table.schema) == """id: int32"""


def test_projection_filter_renamed_column(file_int: str) -> None:
    schema = Schema(
        # Reuses the id 1
        NestedField(1, "other_id", IntegerType(), required=True)
    )
    result_table = project(schema, [file_int], GreaterThan("other_id", 1))
    assert len(result_table.columns[0]) == 1
    assert repr(result_table.schema) == "other_id: int32 not null"


def test_projection_filter_add_column(schema_int: Schema, file_int: str, file_string: str) -> None:
    """We have one file that has the column, and the other one doesn't"""
    result_table = project(schema_int, [file_int, file_string])

    for actual, expected in zip(result_table.columns[0], [0, 1, 2, None, None, None]):
        assert actual.as_py() == expected
    assert len(result_table.columns[0]) == 6
    assert repr(result_table.schema) == "id: int32"


def test_projection_filter_add_column_promote(file_int: str) -> None:
    schema_long = Schema(NestedField(1, "id", LongType(), required=True))
    result_table = project(schema_long, [file_int])

    for actual, expected in zip(result_table.columns[0], [0, 1, 2]):
        assert actual.as_py() == expected
    assert len(result_table.columns[0]) == 3
    assert repr(result_table.schema) == "id: int64 not null"


def test_projection_filter_add_column_demote(file_long: str) -> None:
    schema_int = Schema(NestedField(3, "id", IntegerType()))
    with pytest.raises(ResolveError) as exc_info:
        _ = project(schema_int, [file_long])
    assert "Cannot promote long to int" in str(exc_info.value)


def test_projection_nested_struct_subset(file_struct: str) -> None:
    schema = Schema(
        NestedField(
            4,
            "location",
            StructType(
                NestedField(41, "lat", DoubleType(), required=True),
                # long is missing!
            ),
            required=True,
        )
    )

    result_table = project(schema, [file_struct])

    for actual, expected in zip(result_table.columns[0], [52.371807, 52.387386, 52.078663]):
        assert actual.as_py() == {"lat": expected}

    assert len(result_table.columns[0]) == 3
    assert (
        repr(result_table.schema)
        == """location: struct<lat: double not null> not null
  child 0, lat: double not null"""
    )


def test_projection_nested_new_field(file_struct: str) -> None:
    schema = Schema(
        NestedField(
            4,
            "location",
            StructType(
                NestedField(43, "null", DoubleType(), required=False),  # Whoa, this column doesn't exist in the file
            ),
            required=True,
        )
    )

    result_table = project(schema, [file_struct])

    for actual, expected in zip(result_table.columns[0], [None, None, None]):
        assert actual.as_py() == {"null": expected}
    assert len(result_table.columns[0]) == 3
    assert (
        repr(result_table.schema)
        == """location: struct<null: double> not null
  child 0, null: double"""
    )


def test_projection_nested_struct(schema_struct: Schema, file_struct: str) -> None:
    schema = Schema(
        NestedField(
            4,
            "location",
            StructType(
                NestedField(41, "lat", DoubleType(), required=False),
                NestedField(43, "null", DoubleType(), required=False),
                NestedField(42, "long", DoubleType(), required=False),
            ),
            required=True,
        )
    )

    result_table = project(schema, [file_struct])
    for actual, expected in zip(
        result_table.columns[0],
        [
            {"lat": 52.371807, "long": 4.896029, "null": None},
            {"lat": 52.387386, "long": 4.646219, "null": None},
            {"lat": 52.078663, "long": 4.288788, "null": None},
        ],
    ):
        assert actual.as_py() == expected
    assert len(result_table.columns[0]) == 3
    assert (
        repr(result_table.schema)
        == """location: struct<lat: double, null: double, long: double> not null
  child 0, lat: double
  child 1, null: double
  child 2, long: double"""
    )


def test_projection_list_of_structs(schema_list_of_structs: Schema, file_list_of_structs: str) -> None:
    schema = Schema(
        NestedField(
            5,
            "locations",
            ListType(
                51,
                StructType(
                    NestedField(511, "latitude", DoubleType(), required=True),
                    NestedField(512, "longitude", DoubleType(), required=True),
                    NestedField(513, "altitude", DoubleType(), required=False),
                ),
                element_required=False,
            ),
            required=False,
        ),
    )

    result_table = project(schema, [file_list_of_structs])
    assert len(result_table.columns) == 1
    assert len(result_table.columns[0]) == 3
    results = [row.as_py() for row in result_table.columns[0]]
    assert results == [
        [
            {"latitude": 52.371807, "longitude": 4.896029, "altitude": None},
            {"latitude": 52.387386, "longitude": 4.646219, "altitude": None},
        ],
        [],
        [
            {"latitude": 52.078663, "longitude": 4.288788, "altitude": None},
            {"latitude": 52.387386, "longitude": 4.646219, "altitude": None},
        ],
    ]
    assert (
        repr(result_table.schema)
        == """locations: large_list<element: struct<latitude: double not null, longitude: double not null, altitude: double>>
  child 0, element: struct<latitude: double not null, longitude: double not null, altitude: double>
      child 0, latitude: double not null
      child 1, longitude: double not null
      child 2, altitude: double"""
    )


def test_projection_maps_of_structs(schema_map_of_structs: Schema, file_map_of_structs: str) -> None:
    schema = Schema(
        NestedField(
            5,
            "locations",
            MapType(
                key_id=51,
                value_id=52,
                key_type=StringType(),
                value_type=StructType(
                    NestedField(511, "latitude", DoubleType(), required=True),
                    NestedField(512, "longitude", DoubleType(), required=True),
                    NestedField(513, "altitude", DoubleType()),
                ),
                element_required=False,
            ),
            required=False,
        ),
    )

    result_table = project(schema, [file_map_of_structs])
    assert len(result_table.columns) == 1
    assert len(result_table.columns[0]) == 3
    for actual, expected in zip(
        result_table.columns[0],
        [
            [
                ("1", {"latitude": 52.371807, "longitude": 4.896029, "altitude": None}),
                ("2", {"latitude": 52.387386, "longitude": 4.646219, "altitude": None}),
            ],
            [],
            [
                ("3", {"latitude": 52.078663, "longitude": 4.288788, "altitude": None}),
                ("4", {"latitude": 52.387386, "longitude": 4.646219, "altitude": None}),
            ],
        ],
    ):
        assert actual.as_py() == expected
    assert (
        repr(result_table.schema)
        == """locations: map<large_string, struct<latitude: double not null, longitude: double not null, altitude: double>>
  child 0, entries: struct<key: large_string not null, value: struct<latitude: double not null, longitude: double not null, altitude: double> not null> not null
      child 0, key: large_string not null
      child 1, value: struct<latitude: double not null, longitude: double not null, altitude: double> not null
          child 0, latitude: double not null
          child 1, longitude: double not null
          child 2, altitude: double"""
    )


def test_projection_nested_struct_different_parent_id(file_struct: str) -> None:
    schema = Schema(
        NestedField(
            5,  # 😱 this is 4 in the file, this will be fixed when projecting the file schema
            "location",
            StructType(
                NestedField(41, "lat", DoubleType(), required=False), NestedField(42, "long", DoubleType(), required=False)
            ),
            required=False,
        )
    )

    result_table = project(schema, [file_struct])
    for actual, expected in zip(result_table.columns[0], [None, None, None]):
        assert actual.as_py() == expected
    assert len(result_table.columns[0]) == 3
    assert (
        repr(result_table.schema)
        == """location: struct<lat: double, long: double>
  child 0, lat: double
  child 1, long: double"""
    )


def test_projection_filter_on_unprojected_field(schema_int_str: Schema, file_int_str: str) -> None:
    schema = Schema(NestedField(1, "id", IntegerType(), required=True))

    result_table = project(schema, [file_int_str], GreaterThan("data", "1"), schema_int_str)

    for actual, expected in zip(
        result_table.columns[0],
        [2],
    ):
        assert actual.as_py() == expected
    assert len(result_table.columns[0]) == 1
    assert repr(result_table.schema) == "id: int32 not null"


def test_projection_filter_on_unknown_field(schema_int_str: Schema, file_int_str: str) -> None:
    schema = Schema(NestedField(1, "id", IntegerType()))

    with pytest.raises(ValueError) as exc_info:
        _ = project(schema, [file_int_str], GreaterThan("unknown_field", "1"), schema_int_str)

    assert "Could not find field with name unknown_field, case_sensitive=True" in str(exc_info.value)


@pytest.fixture
def deletes_file(tmp_path: str, example_task: FileScanTask) -> str:
    path = example_task.file.file_path
    table = pa.table({"file_path": [path, path, path], "pos": [1, 3, 5]})

    deletes_file_path = f"{tmp_path}/deletes.parquet"
    pq.write_table(table, deletes_file_path)

    return deletes_file_path


def test_read_deletes(deletes_file: str, example_task: FileScanTask) -> None:
    deletes = _read_deletes(LocalFileSystem(), DataFile(file_path=deletes_file, file_format=FileFormat.PARQUET))
    assert set(deletes.keys()) == {example_task.file.file_path}
    assert list(deletes.values())[0] == pa.chunked_array([[1, 3, 5]])


def test_delete(deletes_file: str, example_task: FileScanTask, table_schema_simple: Schema) -> None:
    metadata_location = "file://a/b/c.json"
    example_task_with_delete = FileScanTask(
        data_file=example_task.file,
        delete_files={DataFile(content=DataFileContent.POSITION_DELETES, file_path=deletes_file, file_format=FileFormat.PARQUET)},
    )

    with_deletes = project_table(
        tasks=[example_task_with_delete],
        table_metadata=TableMetadataV2(
            location=metadata_location,
            last_column_id=1,
            format_version=2,
            current_schema_id=1,
            schemas=[table_schema_simple],
            partition_specs=[PartitionSpec()],
        ),
        io=load_file_io(),
        row_filter=AlwaysTrue(),
        projected_schema=table_schema_simple,
    )

    assert (
        str(with_deletes)
        == """pyarrow.Table
foo: large_string
bar: int32 not null
baz: bool
----
foo: [["a","c"]]
bar: [[1,3]]
baz: [[true,null]]"""
    )


def test_delete_duplicates(deletes_file: str, example_task: FileScanTask, table_schema_simple: Schema) -> None:
    metadata_location = "file://a/b/c.json"
    example_task_with_delete = FileScanTask(
        data_file=example_task.file,
        delete_files={
            DataFile(content=DataFileContent.POSITION_DELETES, file_path=deletes_file, file_format=FileFormat.PARQUET),
            DataFile(content=DataFileContent.POSITION_DELETES, file_path=deletes_file, file_format=FileFormat.PARQUET),
        },
    )

    with_deletes = project_table(
        tasks=[example_task_with_delete],
        table_metadata=TableMetadataV2(
            location=metadata_location,
            last_column_id=1,
            format_version=2,
            current_schema_id=1,
            schemas=[table_schema_simple],
            partition_specs=[PartitionSpec()],
        ),
        io=load_file_io(),
        row_filter=AlwaysTrue(),
        projected_schema=table_schema_simple,
    )

    assert (
        str(with_deletes)
        == """pyarrow.Table
foo: large_string
bar: int32 not null
baz: bool
----
foo: [["a","c"]]
bar: [[1,3]]
baz: [[true,null]]"""
    )


def test_pyarrow_wrap_fsspec(example_task: FileScanTask, table_schema_simple: Schema) -> None:
    metadata_location = "file://a/b/c.json"
    projection = project_table(
        tasks=[example_task],
        table_metadata=TableMetadataV2(
            location=metadata_location,
            last_column_id=1,
            format_version=2,
            current_schema_id=1,
            schemas=[table_schema_simple],
            partition_specs=[PartitionSpec()],
        ),
        io=load_file_io(properties={"py-io-impl": "pyiceberg.io.fsspec.FsspecFileIO"}, location=metadata_location),
        case_sensitive=True,
        projected_schema=table_schema_simple,
        row_filter=AlwaysTrue(),
    )

    assert (
        str(projection)
        == """pyarrow.Table
foo: large_string
bar: int32 not null
baz: bool
----
foo: [["a","b","c"]]
bar: [[1,2,3]]
baz: [[true,false,null]]"""
    )


@pytest.mark.gcs
def test_new_input_file_gcs(pyarrow_fileio_gcs: PyArrowFileIO) -> None:
    """Test creating a new input file from a fsspec file-io"""
    filename = str(uuid4())

    input_file = pyarrow_fileio_gcs.new_input(f"gs://warehouse/{filename}")

    assert isinstance(input_file, PyArrowFile)
    assert input_file.location == f"gs://warehouse/{filename}"


@pytest.mark.gcs
def test_new_output_file_gcs(pyarrow_fileio_gcs: PyArrowFileIO) -> None:
    """Test creating a new output file from an fsspec file-io"""
    filename = str(uuid4())

    output_file = pyarrow_fileio_gcs.new_output(f"gs://warehouse/{filename}")

    assert isinstance(output_file, PyArrowFile)
    assert output_file.location == f"gs://warehouse/{filename}"


@pytest.mark.gcs
@pytest.mark.skip(reason="Open issue on Arrow: https://github.com/apache/arrow/issues/36993")
def test_write_and_read_file_gcs(pyarrow_fileio_gcs: PyArrowFileIO) -> None:
    """Test writing and reading a file using FsspecInputFile and FsspecOutputFile"""
    location = f"gs://warehouse/{uuid4()}.txt"
    output_file = pyarrow_fileio_gcs.new_output(location=location)
    with output_file.create() as f:
        assert f.write(b"foo") == 3

    assert output_file.exists()

    input_file = pyarrow_fileio_gcs.new_input(location=location)
    with input_file.open() as f:
        assert f.read() == b"foo"

    pyarrow_fileio_gcs.delete(input_file)


@pytest.mark.gcs
def test_getting_length_of_file_gcs(pyarrow_fileio_gcs: PyArrowFileIO) -> None:
    """Test getting the length of an FsspecInputFile and FsspecOutputFile"""
    filename = str(uuid4())

    output_file = pyarrow_fileio_gcs.new_output(location=f"gs://warehouse/{filename}")
    with output_file.create() as f:
        f.write(b"foobar")

    assert len(output_file) == 6

    input_file = pyarrow_fileio_gcs.new_input(location=f"gs://warehouse/{filename}")
    assert len(input_file) == 6

    pyarrow_fileio_gcs.delete(output_file)


@pytest.mark.gcs
@pytest.mark.skip(reason="Open issue on Arrow: https://github.com/apache/arrow/issues/36993")
def test_file_tell_gcs(pyarrow_fileio_gcs: PyArrowFileIO) -> None:
    location = f"gs://warehouse/{uuid4()}"

    output_file = pyarrow_fileio_gcs.new_output(location=location)
    with output_file.create() as write_file:
        write_file.write(b"foobar")

    input_file = pyarrow_fileio_gcs.new_input(location=location)
    with input_file.open() as f:
        f.seek(0)
        assert f.tell() == 0
        f.seek(1)
        assert f.tell() == 1
        f.seek(3)
        assert f.tell() == 3
        f.seek(0)
        assert f.tell() == 0


@pytest.mark.gcs
@pytest.mark.skip(reason="Open issue on Arrow: https://github.com/apache/arrow/issues/36993")
def test_read_specified_bytes_for_file_gcs(pyarrow_fileio_gcs: PyArrowFileIO) -> None:
    location = f"gs://warehouse/{uuid4()}"

    output_file = pyarrow_fileio_gcs.new_output(location=location)
    with output_file.create() as write_file:
        write_file.write(b"foo")

    input_file = pyarrow_fileio_gcs.new_input(location=location)
    with input_file.open() as f:
        f.seek(0)
        assert b"f" == f.read(1)
        f.seek(0)
        assert b"fo" == f.read(2)
        f.seek(1)
        assert b"o" == f.read(1)
        f.seek(1)
        assert b"oo" == f.read(2)
        f.seek(0)
        assert b"foo" == f.read(999)  # test reading amount larger than entire content length

    pyarrow_fileio_gcs.delete(input_file)


@pytest.mark.gcs
@pytest.mark.skip(reason="Open issue on Arrow: https://github.com/apache/arrow/issues/36993")
def test_raise_on_opening_file_not_found_gcs(pyarrow_fileio_gcs: PyArrowFileIO) -> None:
    """Test that an fsspec input file raises appropriately when the gcs file is not found"""

    filename = str(uuid4())
    input_file = pyarrow_fileio_gcs.new_input(location=f"gs://warehouse/{filename}")
    with pytest.raises(FileNotFoundError) as exc_info:
        input_file.open().read()

    assert filename in str(exc_info.value)


@pytest.mark.gcs
def test_checking_if_a_file_exists_gcs(pyarrow_fileio_gcs: PyArrowFileIO) -> None:
    """Test checking if a file exists"""
    non_existent_file = pyarrow_fileio_gcs.new_input(location="gs://warehouse/does-not-exist.txt")
    assert not non_existent_file.exists()

    location = f"gs://warehouse/{uuid4()}"
    output_file = pyarrow_fileio_gcs.new_output(location=location)
    assert not output_file.exists()
    with output_file.create() as f:
        f.write(b"foo")

    existing_input_file = pyarrow_fileio_gcs.new_input(location=location)
    assert existing_input_file.exists()

    existing_output_file = pyarrow_fileio_gcs.new_output(location=location)
    assert existing_output_file.exists()

    pyarrow_fileio_gcs.delete(existing_output_file)


@pytest.mark.gcs
@pytest.mark.skip(reason="Open issue on Arrow: https://github.com/apache/arrow/issues/36993")
def test_closing_a_file_gcs(pyarrow_fileio_gcs: PyArrowFileIO) -> None:
    """Test closing an output file and input file"""
    filename = str(uuid4())
    output_file = pyarrow_fileio_gcs.new_output(location=f"gs://warehouse/{filename}")
    with output_file.create() as write_file:
        write_file.write(b"foo")
        assert not write_file.closed  # type: ignore
    assert write_file.closed  # type: ignore

    input_file = pyarrow_fileio_gcs.new_input(location=f"gs://warehouse/{filename}")
    with input_file.open() as f:
        assert not f.closed  # type: ignore
    assert f.closed  # type: ignore

    pyarrow_fileio_gcs.delete(f"gs://warehouse/{filename}")


@pytest.mark.gcs
def test_converting_an_outputfile_to_an_inputfile_gcs(pyarrow_fileio_gcs: PyArrowFileIO) -> None:
    """Test converting an output file to an input file"""
    filename = str(uuid4())
    output_file = pyarrow_fileio_gcs.new_output(location=f"gs://warehouse/{filename}")
    input_file = output_file.to_input_file()
    assert input_file.location == output_file.location


@pytest.mark.gcs
@pytest.mark.skip(reason="Open issue on Arrow: https://github.com/apache/arrow/issues/36993")
def test_writing_avro_file_gcs(generated_manifest_entry_file: str, pyarrow_fileio_gcs: PyArrowFileIO) -> None:
    """Test that bytes match when reading a local avro file, writing it using fsspec file-io, and then reading it again"""
    filename = str(uuid4())
    with PyArrowFileIO().new_input(location=generated_manifest_entry_file).open() as f:
        b1 = f.read()
        with pyarrow_fileio_gcs.new_output(location=f"gs://warehouse/{filename}").create() as out_f:
            out_f.write(b1)
        with pyarrow_fileio_gcs.new_input(location=f"gs://warehouse/{filename}").open() as in_f:
            b2 = in_f.read()
            assert b1 == b2  # Check that bytes of read from local avro file match bytes written to s3

    pyarrow_fileio_gcs.delete(f"gs://warehouse/{filename}")


def test_parse_location() -> None:
    def check_results(location: str, expected_schema: str, expected_netloc: str, expected_uri: str) -> None:
        schema, netloc, uri = PyArrowFileIO.parse_location(location)
        assert schema == expected_schema
        assert netloc == expected_netloc
        assert uri == expected_uri

    check_results("hdfs://127.0.0.1:9000/root/foo.txt", "hdfs", "127.0.0.1:9000", "/root/foo.txt")
    check_results("hdfs://127.0.0.1/root/foo.txt", "hdfs", "127.0.0.1", "/root/foo.txt")
    check_results("hdfs://clusterA/root/foo.txt", "hdfs", "clusterA", "/root/foo.txt")

    check_results("/root/foo.txt", "file", "", "/root/foo.txt")
    check_results("/root/tmp/foo.txt", "file", "", "/root/tmp/foo.txt")


def test_make_compatible_name() -> None:
    assert make_compatible_name("label/abc") == "label_x2Fabc"
    assert make_compatible_name("label?abc") == "label_x3Fabc"


@pytest.mark.parametrize(
    "vals, primitive_type, expected_result",
    [
        ([None, 2, 1], IntegerType(), 1),
        ([1, None, 2], IntegerType(), 1),
        ([None, None, None], IntegerType(), None),
        ([None, date(2024, 2, 4), date(2024, 1, 2)], DateType(), date(2024, 1, 2)),
        ([date(2024, 1, 2), None, date(2024, 2, 4)], DateType(), date(2024, 1, 2)),
        ([None, None, None], DateType(), None),
    ],
)
def test_stats_aggregator_update_min(vals: List[Any], primitive_type: PrimitiveType, expected_result: Any) -> None:
    stats = StatsAggregator(primitive_type, _primitive_to_physical(primitive_type))

    for val in vals:
        stats.update_min(val)

    assert stats.current_min == expected_result


@pytest.mark.parametrize(
    "vals, primitive_type, expected_result",
    [
        ([None, 2, 1], IntegerType(), 2),
        ([1, None, 2], IntegerType(), 2),
        ([None, None, None], IntegerType(), None),
        ([None, date(2024, 2, 4), date(2024, 1, 2)], DateType(), date(2024, 2, 4)),
        ([date(2024, 1, 2), None, date(2024, 2, 4)], DateType(), date(2024, 2, 4)),
        ([None, None, None], DateType(), None),
    ],
)
def test_stats_aggregator_update_max(vals: List[Any], primitive_type: PrimitiveType, expected_result: Any) -> None:
    stats = StatsAggregator(primitive_type, _primitive_to_physical(primitive_type))

    for val in vals:
        stats.update_max(val)

    assert stats.current_max == expected_result


def test_bin_pack_arrow_table(arrow_table_with_null: pa.Table) -> None:
    # default packs to 1 bin since the table is small
    bin_packed = bin_pack_arrow_table(
        arrow_table_with_null, target_file_size=TableProperties.WRITE_TARGET_FILE_SIZE_BYTES_DEFAULT
    )
    assert len(list(bin_packed)) == 1

    # as long as table is smaller than default target size, it should pack to 1 bin
    bigger_arrow_tbl = pa.concat_tables([arrow_table_with_null] * 10)
    assert bigger_arrow_tbl.nbytes < TableProperties.WRITE_TARGET_FILE_SIZE_BYTES_DEFAULT
    bin_packed = bin_pack_arrow_table(bigger_arrow_tbl, target_file_size=TableProperties.WRITE_TARGET_FILE_SIZE_BYTES_DEFAULT)
    assert len(list(bin_packed)) == 1

    # unless we override the target size to be smaller
    bin_packed = bin_pack_arrow_table(bigger_arrow_tbl, target_file_size=arrow_table_with_null.nbytes)
    assert len(list(bin_packed)) == 10

    # and will produce half the number of files if we double the target size
    bin_packed = bin_pack_arrow_table(bigger_arrow_tbl, target_file_size=arrow_table_with_null.nbytes * 2)
    assert len(list(bin_packed)) == 5


<<<<<<< HEAD
def test_schema_mismatch_type(table_schema_simple: Schema) -> None:
    other_schema = pa.schema((
        pa.field("foo", pa.string(), nullable=True),
        pa.field("bar", pa.decimal128(18, 6), nullable=False),
        pa.field("baz", pa.bool_(), nullable=True),
    ))

    expected = r"""Mismatch in fields:
┏━━━━┳━━━━━━━━━━━━━━━━━━━━━━━━━━┳━━━━━━━━━━━━━━━━━━━━━━━━━━━━━━━━━┓
┃    ┃ Table field              ┃ Dataframe field                 ┃
┡━━━━╇━━━━━━━━━━━━━━━━━━━━━━━━━━╇━━━━━━━━━━━━━━━━━━━━━━━━━━━━━━━━━┩
│ ✅ │ 1: foo: optional string  │ 1: foo: optional string         │
│ ❌ │ 2: bar: required int     │ 2: bar: required decimal\(18, 6\) │
│ ✅ │ 3: baz: optional boolean │ 3: baz: optional boolean        │
└────┴──────────────────────────┴─────────────────────────────────┘
"""

    with pytest.raises(ValueError, match=expected):
        _check_schema_compatible(table_schema_simple, other_schema)


def test_schema_mismatch_nullability(table_schema_simple: Schema) -> None:
    other_schema = pa.schema((
        pa.field("foo", pa.string(), nullable=True),
        pa.field("bar", pa.int32(), nullable=True),
        pa.field("baz", pa.bool_(), nullable=True),
    ))

    expected = """Mismatch in fields:
┏━━━━┳━━━━━━━━━━━━━━━━━━━━━━━━━━┳━━━━━━━━━━━━━━━━━━━━━━━━━━┓
┃    ┃ Table field              ┃ Dataframe field          ┃
┡━━━━╇━━━━━━━━━━━━━━━━━━━━━━━━━━╇━━━━━━━━━━━━━━━━━━━━━━━━━━┩
│ ✅ │ 1: foo: optional string  │ 1: foo: optional string  │
│ ❌ │ 2: bar: required int     │ 2: bar: optional int     │
│ ✅ │ 3: baz: optional boolean │ 3: baz: optional boolean │
└────┴──────────────────────────┴──────────────────────────┘
"""

    with pytest.raises(ValueError, match=expected):
        _check_schema_compatible(table_schema_simple, other_schema)


def test_schema_mismatch_missing_field(table_schema_simple: Schema) -> None:
    other_schema = pa.schema((
        pa.field("foo", pa.string(), nullable=True),
        pa.field("baz", pa.bool_(), nullable=True),
    ))

    expected = """Mismatch in fields:
┏━━━━┳━━━━━━━━━━━━━━━━━━━━━━━━━━┳━━━━━━━━━━━━━━━━━━━━━━━━━━┓
┃    ┃ Table field              ┃ Dataframe field          ┃
┡━━━━╇━━━━━━━━━━━━━━━━━━━━━━━━━━╇━━━━━━━━━━━━━━━━━━━━━━━━━━┩
│ ✅ │ 1: foo: optional string  │ 1: foo: optional string  │
│ ❌ │ 2: bar: required int     │ Missing                  │
│ ✅ │ 3: baz: optional boolean │ 3: baz: optional boolean │
└────┴──────────────────────────┴──────────────────────────┘
"""

    with pytest.raises(ValueError, match=expected):
        _check_schema_compatible(table_schema_simple, other_schema)


def test_schema_mismatch_additional_field(table_schema_simple: Schema) -> None:
    other_schema = pa.schema((
        pa.field("foo", pa.string(), nullable=True),
        pa.field("bar", pa.int32(), nullable=True),
        pa.field("baz", pa.bool_(), nullable=True),
        pa.field("new_field", pa.date32(), nullable=True),
    ))

    expected = r"PyArrow table contains more columns: new_field. Update the schema first \(hint, use union_by_name\)."

    with pytest.raises(ValueError, match=expected):
        _check_schema_compatible(table_schema_simple, other_schema)


def test_schema_downcast(table_schema_simple: Schema) -> None:
    # large_string type is compatible with string type
    other_schema = pa.schema((
        pa.field("foo", pa.large_string(), nullable=True),
        pa.field("bar", pa.int32(), nullable=False),
        pa.field("baz", pa.bool_(), nullable=True),
    ))

    try:
        _check_schema_compatible(table_schema_simple, other_schema)
    except Exception:
        pytest.fail("Unexpected Exception raised when calling `_check_schema`")
=======
def test_partition_for_demo() -> None:
    test_pa_schema = pa.schema([("year", pa.int64()), ("n_legs", pa.int64()), ("animal", pa.string())])
    test_schema = Schema(
        NestedField(field_id=1, name="year", field_type=StringType(), required=False),
        NestedField(field_id=2, name="n_legs", field_type=IntegerType(), required=True),
        NestedField(field_id=3, name="animal", field_type=StringType(), required=False),
        schema_id=1,
    )
    test_data = {
        "year": [2020, 2022, 2022, 2022, 2021, 2022, 2022, 2019, 2021],
        "n_legs": [2, 2, 2, 4, 4, 4, 4, 5, 100],
        "animal": ["Flamingo", "Parrot", "Parrot", "Horse", "Dog", "Horse", "Horse", "Brittle stars", "Centipede"],
    }
    arrow_table = pa.Table.from_pydict(test_data, schema=test_pa_schema)
    partition_spec = PartitionSpec(
        PartitionField(source_id=2, field_id=1002, transform=IdentityTransform(), name="n_legs_identity"),
        PartitionField(source_id=1, field_id=1001, transform=IdentityTransform(), name="year_identity"),
    )
    result = _determine_partitions(partition_spec, test_schema, arrow_table)
    assert {table_partition.partition_key.partition for table_partition in result} == {
        Record(n_legs_identity=2, year_identity=2020),
        Record(n_legs_identity=100, year_identity=2021),
        Record(n_legs_identity=4, year_identity=2021),
        Record(n_legs_identity=4, year_identity=2022),
        Record(n_legs_identity=2, year_identity=2022),
        Record(n_legs_identity=5, year_identity=2019),
    }
    assert (
        pa.concat_tables([table_partition.arrow_table_partition for table_partition in result]).num_rows == arrow_table.num_rows
    )


def test_identity_partition_on_multi_columns() -> None:
    test_pa_schema = pa.schema([("born_year", pa.int64()), ("n_legs", pa.int64()), ("animal", pa.string())])
    test_schema = Schema(
        NestedField(field_id=1, name="born_year", field_type=StringType(), required=False),
        NestedField(field_id=2, name="n_legs", field_type=IntegerType(), required=True),
        NestedField(field_id=3, name="animal", field_type=StringType(), required=False),
        schema_id=1,
    )
    # 5 partitions, 6 unique row values, 12 rows
    test_rows = [
        (2021, 4, "Dog"),
        (2022, 4, "Horse"),
        (2022, 4, "Another Horse"),
        (2021, 100, "Centipede"),
        (None, 4, "Kirin"),
        (2021, None, "Fish"),
    ] * 2
    expected = {Record(n_legs_identity=test_rows[i][1], year_identity=test_rows[i][0]) for i in range(len(test_rows))}
    partition_spec = PartitionSpec(
        PartitionField(source_id=2, field_id=1002, transform=IdentityTransform(), name="n_legs_identity"),
        PartitionField(source_id=1, field_id=1001, transform=IdentityTransform(), name="year_identity"),
    )
    import random

    # there are 12! / ((2!)^6) = 7,484,400 permutations, too many to pick all
    for _ in range(1000):
        random.shuffle(test_rows)
        test_data = {
            "born_year": [row[0] for row in test_rows],
            "n_legs": [row[1] for row in test_rows],
            "animal": [row[2] for row in test_rows],
        }
        arrow_table = pa.Table.from_pydict(test_data, schema=test_pa_schema)

        result = _determine_partitions(partition_spec, test_schema, arrow_table)

        assert {table_partition.partition_key.partition for table_partition in result} == expected
        concatenated_arrow_table = pa.concat_tables([table_partition.arrow_table_partition for table_partition in result])
        assert concatenated_arrow_table.num_rows == arrow_table.num_rows
        assert concatenated_arrow_table.sort_by([
            ("born_year", "ascending"),
            ("n_legs", "ascending"),
            ("animal", "ascending"),
        ]) == arrow_table.sort_by([("born_year", "ascending"), ("n_legs", "ascending"), ("animal", "ascending")])
>>>>>>> 1b9b884e
<|MERGE_RESOLUTION|>--- conflicted
+++ resolved
@@ -1723,7 +1723,6 @@
     assert len(list(bin_packed)) == 5
 
 
-<<<<<<< HEAD
 def test_schema_mismatch_type(table_schema_simple: Schema) -> None:
     other_schema = pa.schema((
         pa.field("foo", pa.string(), nullable=True),
@@ -1812,7 +1811,6 @@
         _check_schema_compatible(table_schema_simple, other_schema)
     except Exception:
         pytest.fail("Unexpected Exception raised when calling `_check_schema`")
-=======
 def test_partition_for_demo() -> None:
     test_pa_schema = pa.schema([("year", pa.int64()), ("n_legs", pa.int64()), ("animal", pa.string())])
     test_schema = Schema(
@@ -1888,5 +1886,4 @@
             ("born_year", "ascending"),
             ("n_legs", "ascending"),
             ("animal", "ascending"),
-        ]) == arrow_table.sort_by([("born_year", "ascending"), ("n_legs", "ascending"), ("animal", "ascending")])
->>>>>>> 1b9b884e
+        ]) == arrow_table.sort_by([("born_year", "ascending"), ("n_legs", "ascending"), ("animal", "ascending")])