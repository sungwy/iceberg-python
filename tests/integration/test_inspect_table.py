--- conflicted
+++ resolved
@@ -148,80 +148,6 @@
     # Write some data
     tbl.append(arrow_table_with_null)
 
-<<<<<<< HEAD
-    df = tbl.inspect.entries()
-
-    assert df.column_names == [
-        'status',
-        'snapshot_id',
-        'sequence_number',
-        'file_sequence_number',
-        'data_file',
-        'readable_metrics',
-    ]
-
-    # Make sure that they are filled properly
-    for int_column in ['status', 'snapshot_id', 'sequence_number', 'file_sequence_number']:
-        for value in df[int_column]:
-            assert isinstance(value.as_py(), int)
-
-    lhs = df.to_pandas()
-    rhs = spark.table(f"{identifier}.entries").toPandas()
-    for column in df.column_names:
-        for left, right in zip(lhs[column].to_list(), rhs[column].to_list()):
-            if column == 'data_file':
-                right = right.asDict(recursive=True)
-                for df_column in left.keys():
-                    if df_column == 'partition':
-                        # Spark leaves out the partition if the table is unpartitioned
-                        continue
-
-                    df_lhs = left[df_column]
-                    df_rhs = right[df_column]
-                    if isinstance(df_rhs, dict):
-                        # Arrow turns dicts into lists of tuple
-                        df_lhs = dict(df_lhs)
-
-                    assert df_lhs == df_rhs, f"Difference in data_file column {df_column}: {df_lhs} != {df_rhs}"
-            elif column == 'readable_metrics':
-                right = right.asDict(recursive=True)
-
-                assert list(left.keys()) == [
-                    'bool',
-                    'string',
-                    'string_long',
-                    'int',
-                    'long',
-                    'float',
-                    'double',
-                    'timestamp',
-                    'timestamptz',
-                    'date',
-                    'binary',
-                    'fixed',
-                ]
-
-                assert left.keys() == right.keys()
-
-                for rm_column in left.keys():
-                    rm_lhs = left[rm_column]
-                    rm_rhs = right[rm_column]
-
-                    assert rm_lhs['column_size'] == rm_rhs['column_size']
-                    assert rm_lhs['value_count'] == rm_rhs['value_count']
-                    assert rm_lhs['null_value_count'] == rm_rhs['null_value_count']
-                    assert rm_lhs['nan_value_count'] == rm_rhs['nan_value_count']
-
-                    if rm_column == 'timestamptz':
-                        # PySpark does not correctly set the timstamptz
-                        rm_rhs['lower_bound'] = rm_rhs['lower_bound'].replace(tzinfo=pytz.utc)
-                        rm_rhs['upper_bound'] = rm_rhs['upper_bound'].replace(tzinfo=pytz.utc)
-
-                    assert rm_lhs['lower_bound'] == rm_rhs['lower_bound']
-                    assert rm_lhs['upper_bound'] == rm_rhs['upper_bound']
-            else:
-                assert left == right, f"Difference in column {column}: {left} != {right}"
-=======
     def check_pyiceberg_df_equals_spark_df(df: pa.Table, spark_df: DataFrame) -> None:
         assert df.column_names == [
             'status',
@@ -301,7 +227,6 @@
         df = tbl.inspect.entries(snapshot_id=snapshot.snapshot_id)
         spark_df = spark.sql(f"SELECT * FROM {identifier}.entries VERSION AS OF {snapshot.snapshot_id}")
         check_pyiceberg_df_equals_spark_df(df, spark_df)
->>>>>>> 4b911057
 
 
 @pytest.mark.integration
