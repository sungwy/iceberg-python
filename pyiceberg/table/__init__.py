# Licensed to the Apache Software Foundation (ASF) under one
# or more contributor license agreements.  See the NOTICE file
# distributed with this work for additional information
# regarding copyright ownership.  The ASF licenses this file
# to you under the Apache License, Version 2.0 (the
# "License"); you may not use this file except in compliance
# with the License.  You may obtain a copy of the License at
#
#   http://www.apache.org/licenses/LICENSE-2.0
#
# Unless required by applicable law or agreed to in writing,
# software distributed under the License is distributed on an
# "AS IS" BASIS, WITHOUT WARRANTIES OR CONDITIONS OF ANY
# KIND, either express or implied.  See the License for the
# specific language governing permissions and limitations
# under the License.
from __future__ import annotations

import itertools
import uuid
from abc import ABC, abstractmethod
from copy import copy
from dataclasses import dataclass
from enum import Enum
from functools import cached_property
from itertools import chain
from typing import (
    TYPE_CHECKING,
    Any,
    Callable,
    Dict,
    Iterable,
    List,
    Literal,
    Optional,
    Set,
    Tuple,
    TypeVar,
    Union,
)

from pydantic import Field, SerializeAsAny
from sortedcontainers import SortedList

from pyiceberg.exceptions import ResolveError, ValidationError
from pyiceberg.expressions import (
    AlwaysTrue,
    And,
    BooleanExpression,
    EqualTo,
    parser,
    visitors,
)
from pyiceberg.expressions.visitors import _InclusiveMetricsEvaluator, inclusive_projection
from pyiceberg.io import FileIO, load_file_io
from pyiceberg.manifest import (
    POSITIONAL_DELETE_SCHEMA,
    DataFile,
    DataFileContent,
    ManifestContent,
    ManifestEntry,
    ManifestFile,
)
from pyiceberg.partitioning import PartitionSpec
from pyiceberg.schema import (
    Schema,
    SchemaVisitor,
    assign_fresh_schema_ids,
    promote,
    visit,
)
from pyiceberg.table.metadata import INITIAL_SEQUENCE_NUMBER, TableMetadata
from pyiceberg.table.snapshots import Snapshot, SnapshotLogEntry
from pyiceberg.table.sorting import SortOrder
from pyiceberg.typedef import (
    EMPTY_DICT,
    IcebergBaseModel,
    Identifier,
    KeyDefaultDict,
    Properties,
)
from pyiceberg.types import (
    IcebergType,
    ListType,
    MapType,
    NestedField,
    PrimitiveType,
    StructType,
)
from pyiceberg.utils.concurrent import ExecutorFactory

if TYPE_CHECKING:
    import pandas as pd
    import pyarrow as pa
    import ray
    from duckdb import DuckDBPyConnection

    from pyiceberg.catalog import Catalog

ALWAYS_TRUE = AlwaysTrue()
TABLE_ROOT_ID = -1

_JAVA_LONG_MAX = 9223372036854775807


class Transaction:
    _table: Table
    _updates: Tuple[TableUpdate, ...]
    _requirements: Tuple[TableRequirement, ...]

    def __init__(
            self,
            table: Table,
            actions: Optional[Tuple[TableUpdate, ...]] = None,
            requirements: Optional[Tuple[TableRequirement, ...]] = None,
    ):
        self._table = table
        self._updates = actions or ()
        self._requirements = requirements or ()

    def __enter__(self) -> Transaction:
        """Start a transaction to update the table."""
        return self

    def __exit__(self, _: Any, value: Any, traceback: Any) -> None:
        """Close and commit the transaction."""
        fresh_table = self.commit_transaction()
        # Update the new data in place
        self._table.metadata = fresh_table.metadata
        self._table.metadata_location = fresh_table.metadata_location

    def _append_updates(self, *new_updates: TableUpdate) -> Transaction:
        """Append updates to the set of staged updates.

        Args:
            *new_updates: Any new updates.

        Raises:
            ValueError: When the type of update is not unique.

        Returns:
            Transaction object with the new updates appended.
        """
        for new_update in new_updates:
            type_new_update = type(new_update)
            if any(type(update) == type_new_update for update in self._updates):
                raise ValueError(f"Updates in a single commit need to be unique, duplicate: {type_new_update}")
        self._updates = self._updates + new_updates
        return self

    def _append_requirements(self, *new_requirements: TableRequirement) -> Transaction:
        """Append requirements to the set of staged requirements.

        Args:
            *new_requirements: Any new requirements.

        Raises:
            ValueError: When the type of requirement is not unique.

        Returns:
            Transaction object with the new requirements appended.
        """
        for requirement in new_requirements:
            type_new_requirement = type(requirement)
            if any(type(requirement) == type_new_requirement for update in self._requirements):
                raise ValueError(
                    f"Requirements in a single commit need to be unique, duplicate: {type_new_requirement}")
        self._requirements = self._requirements + new_requirements
        return self

    def set_table_version(self, format_version: Literal[1, 2]) -> Transaction:
        """Set the table to a certain version.

        Args:
            format_version: The newly set version.

        Returns:
            The alter table builder.
        """
        raise NotImplementedError("Not yet implemented")

    def set_properties(self, **updates: str) -> Transaction:
        """Set properties.

        When a property is already set, it will be overwritten.

        Args:
            updates: The properties set on the table.

        Returns:
            The alter table builder.
        """
        return self._append_updates(SetPropertiesUpdate(updates=updates))

    def add_snapshot(self, snapshot: Snapshot) -> Transaction:
        """Add a new snapshot to the table.

        Returns:
            A new UpdateSchema.
        """
        self._append_updates(AddSnapshotUpdate(snapshot=snapshot))

        return self

    def set_ref_snapshot(self,
                         snapshot_id: int,
                         ref_name: str = "main",
                         type: str = "branch",
                         max_age_ref_ms: Optional[int] = None,
                         max_snapshot_age_ms: Optional[int] = None,
                         min_snapshots_to_keep: Optional[int] = None) -> Transaction:
        """Update a ref to a snapshot.

        Returns:
            A new UpdateSchema.
        """
        self._append_updates(
            SetSnapshotRefUpdate(
                snapshot_id=snapshot_id,
                ref_name=ref_name,
                type=type,
                max_age_ref_ms=max_age_ref_ms,
                max_snapshot_age_ms=max_snapshot_age_ms,
                min_snapshots_to_keep=min_snapshots_to_keep
            )
        )

        if current_snapshot := self._table.current_snapshot():
            self._append_requirements(
                AssertRefSnapshotId(
                    snapshot_id=current_snapshot.snapshot_id
                )
            )
        return self

    def update_schema(self) -> UpdateSchema:
        """Create a new UpdateSchema to alter the columns of this table.

        Returns:
            A new UpdateSchema.
        """
        return UpdateSchema(self._table, self)

    def remove_properties(self, *removals: str) -> Transaction:
        """Remove properties.

        Args:
            removals: Properties to be removed.

        Returns:
            The alter table builder.
        """
        return self._append_updates(RemovePropertiesUpdate(removals=removals))

    def update_location(self, location: str) -> Transaction:
        """Set the new table location.

        Args:
            location: The new location of the table.

        Returns:
            The alter table builder.
        """
        raise NotImplementedError("Not yet implemented")

    def commit_transaction(self) -> Table:
        """Commit the changes to the catalog.

        Returns:
            The table with the updates applied.
        """
        # Strip the catalog name
        if len(self._updates) > 0:
            self._table._do_commit(  # pylint: disable=W0212
                updates=self._updates,
                requirements=self._requirements,
            )
            return self._table
        else:
            return self._table


class TableUpdateAction(Enum):
    upgrade_format_version = "upgrade-format-version"
    add_schema = "add-schema"
    set_current_schema = "set-current-schema"
    add_spec = "add-spec"
    set_default_spec = "set-default-spec"
    add_sort_order = "add-sort-order"
    set_default_sort_order = "set-default-sort-order"
    add_snapshot = "add-snapshot"
    set_snapshot_ref = "set-snapshot-ref"
    remove_snapshots = "remove-snapshots"
    remove_snapshot_ref = "remove-snapshot-ref"
    set_location = "set-location"
    set_properties = "set-properties"
    remove_properties = "remove-properties"


class TableUpdate(IcebergBaseModel):
    action: TableUpdateAction


class UpgradeFormatVersionUpdate(TableUpdate):
    action: TableUpdateAction = TableUpdateAction.upgrade_format_version
    format_version: int = Field(alias="format-version")


class AddSchemaUpdate(TableUpdate):
    action: TableUpdateAction = TableUpdateAction.add_schema
    schema_: Schema = Field(alias="schema")
    # This field is required: https://github.com/apache/iceberg/pull/7445
    last_column_id: int = Field(alias="last-column-id")


class SetCurrentSchemaUpdate(TableUpdate):
    action: TableUpdateAction = TableUpdateAction.set_current_schema
    schema_id: int = Field(
        alias="schema-id", description="Schema ID to set as current, or -1 to set last added schema", default=-1
    )


class AddPartitionSpecUpdate(TableUpdate):
    action: TableUpdateAction = TableUpdateAction.add_spec
    spec: PartitionSpec


class SetDefaultSpecUpdate(TableUpdate):
    action: TableUpdateAction = TableUpdateAction.set_default_spec
    spec_id: int = Field(
        alias="spec-id", description="Partition spec ID to set as the default, or -1 to set last added spec", default=-1
    )


class AddSortOrderUpdate(TableUpdate):
    action: TableUpdateAction = TableUpdateAction.add_sort_order
    sort_order: SortOrder = Field(alias="sort-order")


class SetDefaultSortOrderUpdate(TableUpdate):
    action: TableUpdateAction = TableUpdateAction.set_default_sort_order
    sort_order_id: int = Field(
        alias="sort-order-id", description="Sort order ID to set as the default, or -1 to set last added sort order",
        default=-1
    )


class AddSnapshotUpdate(TableUpdate):
    action: TableUpdateAction = TableUpdateAction.add_snapshot
    snapshot: Snapshot


class SetSnapshotRefUpdate(TableUpdate):
    action: TableUpdateAction = TableUpdateAction.set_snapshot_ref
    ref_name: str = Field(alias="ref-name")
    type: Literal["tag", "branch"]
    snapshot_id: int = Field(alias="snapshot-id")
    max_age_ref_ms: Optional[int] = Field(alias="max-ref-age-ms")
    max_snapshot_age_ms: Optional[int] = Field(alias="max-snapshot-age-ms")
    min_snapshots_to_keep: Optional[int] = Field(alias="min-snapshots-to-keep")


class RemoveSnapshotsUpdate(TableUpdate):
    action: TableUpdateAction = TableUpdateAction.remove_snapshots
    snapshot_ids: List[int] = Field(alias="snapshot-ids")


class RemoveSnapshotRefUpdate(TableUpdate):
    action: TableUpdateAction = TableUpdateAction.remove_snapshot_ref
    ref_name: str = Field(alias="ref-name")


class SetLocationUpdate(TableUpdate):
    action: TableUpdateAction = TableUpdateAction.set_location
    location: str


class SetPropertiesUpdate(TableUpdate):
    action: TableUpdateAction = TableUpdateAction.set_properties
    updates: Dict[str, str]


class RemovePropertiesUpdate(TableUpdate):
    action: TableUpdateAction = TableUpdateAction.remove_properties
    removals: List[str]


class TableRequirement(IcebergBaseModel):
    type: str


class AssertCreate(TableRequirement):
    """The table must not already exist; used for create transactions."""

    type: Literal["assert-create"] = Field(default="assert-create")


class AssertTableUUID(TableRequirement):
    """The table UUID must match the requirement's `uuid`."""

    type: Literal["assert-table-uuid"] = Field(default="assert-table-uuid")
    uuid: str


class AssertRefSnapshotId(TableRequirement):
    """The table branch or tag identified by the requirement's `ref` must reference the requirement's `snapshot-id`.

    if `snapshot-id` is `null` or missing, the ref must not already exist.
    """

    type: Literal["assert-ref-snapshot-id"] = Field(default="assert-ref-snapshot-id")
    ref: str = Field(default="main")
    snapshot_id: int = Field(..., alias="snapshot-id")


class AssertLastAssignedFieldId(TableRequirement):
    """The table's last assigned column id must match the requirement's `last-assigned-field-id`."""

    type: Literal["assert-last-assigned-field-id"] = Field(default="assert-last-assigned-field-id")
    last_assigned_field_id: int = Field(..., alias="last-assigned-field-id")


class AssertCurrentSchemaId(TableRequirement):
    """The table's current schema id must match the requirement's `current-schema-id`."""

    type: Literal["assert-current-schema-id"] = Field(default="assert-current-schema-id")
    current_schema_id: int = Field(..., alias="current-schema-id")


class AssertLastAssignedPartitionId(TableRequirement):
    """The table's last assigned partition id must match the requirement's `last-assigned-partition-id`."""

    type: Literal["assert-last-assigned-partition-id"] = Field(default="assert-last-assigned-partition-id")
    last_assigned_partition_id: int = Field(..., alias="last-assigned-partition-id")


class AssertDefaultSpecId(TableRequirement):
    """The table's default spec id must match the requirement's `default-spec-id`."""

    type: Literal["assert-default-spec-id"] = Field(default="assert-default-spec-id")
    default_spec_id: int = Field(..., alias="default-spec-id")


class AssertDefaultSortOrderId(TableRequirement):
    """The table's default sort order id must match the requirement's `default-sort-order-id`."""

    type: Literal["assert-default-sort-order-id"] = Field(default="assert-default-sort-order-id")
    default_sort_order_id: int = Field(..., alias="default-sort-order-id")


class CommitTableRequest(IcebergBaseModel):
    identifier: Identifier = Field()
    requirements: Tuple[SerializeAsAny[TableRequirement], ...] = Field(default_factory=tuple)
    updates: Tuple[SerializeAsAny[TableUpdate], ...] = Field(default_factory=tuple)


class CommitTableResponse(IcebergBaseModel):
    metadata: TableMetadata
    metadata_location: str = Field(alias="metadata-location")


class Table:
    identifier: Identifier = Field()
    metadata: TableMetadata
    metadata_location: str = Field()
    io: FileIO
    catalog: Catalog

    def __init__(
            self, identifier: Identifier, metadata: TableMetadata, metadata_location: str, io: FileIO, catalog: Catalog
    ) -> None:
        self.identifier = identifier
        self.metadata = metadata
        self.metadata_location = metadata_location
        self.io = io
        self.catalog = catalog

    def transaction(self) -> Transaction:
        return Transaction(self)

    def refresh(self) -> Table:
        """Refresh the current table metadata."""
        fresh = self.catalog.load_table(self.identifier[1:])
        self.metadata = fresh.metadata
        self.io = fresh.io
        self.metadata_location = fresh.metadata_location
        return self

    def name(self) -> Identifier:
        """Return the identifier of this table."""
        return self.identifier

    def scan(
            self,
            row_filter: Union[str, BooleanExpression] = ALWAYS_TRUE,
            selected_fields: Tuple[str, ...] = ("*",),
            case_sensitive: bool = True,
            snapshot_id: Optional[int] = None,
            options: Properties = EMPTY_DICT,
            limit: Optional[int] = None,
    ) -> DataScan:
        return DataScan(
            table=self,
            row_filter=row_filter,
            selected_fields=selected_fields,
            case_sensitive=case_sensitive,
            snapshot_id=snapshot_id,
            options=options,
            limit=limit,
        )

    def schema(self) -> Schema:
        """Return the schema for this table."""
        return next(schema for schema in self.metadata.schemas if schema.schema_id == self.metadata.current_schema_id)

    def schemas(self) -> Dict[int, Schema]:
        """Return a dict of the schema of this table."""
        return {schema.schema_id: schema for schema in self.metadata.schemas}

    def spec(self) -> PartitionSpec:
        """Return the partition spec of this table."""
        return next(spec for spec in self.metadata.partition_specs if spec.spec_id == self.metadata.default_spec_id)

    def specs(self) -> Dict[int, PartitionSpec]:
        """Return a dict the partition specs this table."""
        return {spec.spec_id: spec for spec in self.metadata.partition_specs}

    def sort_order(self) -> SortOrder:
        """Return the sort order of this table."""
        return next(
            sort_order for sort_order in self.metadata.sort_orders if
            sort_order.order_id == self.metadata.default_sort_order_id
        )

    def sort_orders(self) -> Dict[int, SortOrder]:
        """Return a dict of the sort orders of this table."""
        return {sort_order.order_id: sort_order for sort_order in self.metadata.sort_orders}

    @property
    def properties(self) -> Dict[str, str]:
        """Properties of the table."""
        return self.metadata.properties

    def location(self) -> str:
        """Return the table's base location."""
        return self.metadata.location

    def new_snapshot_id(self) -> int:
        """Generate a new snapshot-id that's not in use."""
        snapshot_id = _generate_snapshot_id()
        while self.snapshot_by_id(snapshot_id) is not None:
            snapshot_id = _generate_snapshot_id()

        return snapshot_id

    def current_snapshot(self) -> Optional[Snapshot]:
        """Get the current snapshot for this table, or None if there is no current snapshot."""
        if snapshot_id := self.metadata.current_snapshot_id:
            return self.snapshot_by_id(snapshot_id)
        return None

    def snapshot_by_id(self, snapshot_id: int) -> Optional[Snapshot]:
        """Get the snapshot of this table with the given id, or None if there is no matching snapshot."""
        try:
            return next(snapshot for snapshot in self.metadata.snapshots if snapshot.snapshot_id == snapshot_id)
        except StopIteration:
            return None

    def snapshot_by_name(self, name: str) -> Optional[Snapshot]:
        """Return the snapshot referenced by the given name or null if no such reference exists."""
        if ref := self.metadata.refs.get(name):
            return self.snapshot_by_id(ref.snapshot_id)
        return None

    def history(self) -> List[SnapshotLogEntry]:
        """Get the snapshot history of this table."""
        return self.metadata.snapshot_log

    def update_schema(self, allow_incompatible_changes: bool = False, case_sensitive: bool = True) -> UpdateSchema:
        return UpdateSchema(self, allow_incompatible_changes=allow_incompatible_changes, case_sensitive=case_sensitive)

    def write_arrow(self, df: pa.Table) -> None:
        if len(self.spec().fields) > 0:
            raise ValueError("Currently only unpartitioned tables are supported")
        from pyiceberg.io.pyarrow import write_file

        snapshot = write_file(self, df)
        with self.transaction() as tx:
            tx.add_snapshot(snapshot=snapshot)
            tx.set_ref_snapshot(snapshot_id=snapshot.snapshot_id)

    def _do_commit(self, updates: Tuple[TableUpdate, ...], requirements: Tuple[TableRequirement, ...]) -> None:
        response = self.catalog._commit_table(  # pylint: disable=W0212
            CommitTableRequest(identifier=self.identifier[1:], updates=updates, requirements=requirements)
        )  # pylint: disable=W0212
        self.metadata = response.metadata
        self.metadata_location = response.metadata_location

    def __eq__(self, other: Any) -> bool:
        """Return the equality of two instances of the Table class."""
        return (
            self.identifier == other.identifier
            and self.metadata == other.metadata
            and self.metadata_location == other.metadata_location
            if isinstance(other, Table)
            else False
        )

    def __repr__(self) -> str:
        """Return the string representation of the Table class."""
        table_name = self.catalog.table_name_from(self.identifier)
        schema_str = ",\n  ".join(str(column) for column in self.schema().columns if self.schema())
        partition_str = f"partition by: [{', '.join(field.name for field in self.spec().fields if self.spec())}]"
        sort_order_str = f"sort order: [{', '.join(str(field) for field in self.sort_order().fields if self.sort_order())}]"
        snapshot_str = f"snapshot: {str(self.current_snapshot()) if self.current_snapshot() else 'null'}"
        result_str = f"{table_name}(\n  {schema_str}\n),\n{partition_str},\n{sort_order_str},\n{snapshot_str}"
        return result_str


class StaticTable(Table):
    """Load a table directly from a metadata file (i.e., without using a catalog)."""

    def refresh(self) -> Table:
        """Refresh the current table metadata."""
        raise NotImplementedError("To be implemented")

    @classmethod
    def from_metadata(cls, metadata_location: str, properties: Properties = EMPTY_DICT) -> StaticTable:
        io = load_file_io(properties=properties, location=metadata_location)
        file = io.new_input(metadata_location)

        from pyiceberg.serializers import FromInputFile

        metadata = FromInputFile.table_metadata(file)

        from pyiceberg.catalog.noop import NoopCatalog

        return cls(
            identifier=("static-table", metadata_location),
            metadata_location=metadata_location,
            metadata=metadata,
            io=load_file_io({**properties, **metadata.properties}),
            catalog=NoopCatalog("static-table"),
        )


def _parse_row_filter(expr: Union[str, BooleanExpression]) -> BooleanExpression:
    """Accept an expression in the form of a BooleanExpression or a string.

    In the case of a string, it will be converted into a unbound BooleanExpression.

    Args:
        expr: Expression as a BooleanExpression or a string.

    Returns: An unbound BooleanExpression.
    """
    return parser.parse(expr) if isinstance(expr, str) else expr


S = TypeVar("S", bound="TableScan", covariant=True)


class TableScan(ABC):
    table: Table
    row_filter: BooleanExpression
    selected_fields: Tuple[str, ...]
    case_sensitive: bool
    snapshot_id: Optional[int]
    options: Properties
    limit: Optional[int]

    def __init__(
            self,
            table: Table,
            row_filter: Union[str, BooleanExpression] = ALWAYS_TRUE,
            selected_fields: Tuple[str, ...] = ("*",),
            case_sensitive: bool = True,
            snapshot_id: Optional[int] = None,
            options: Properties = EMPTY_DICT,
            limit: Optional[int] = None,
    ):
        self.table = table
        self.row_filter = _parse_row_filter(row_filter)
        self.selected_fields = selected_fields
        self.case_sensitive = case_sensitive
        self.snapshot_id = snapshot_id
        self.options = options
        self.limit = limit

    def snapshot(self) -> Optional[Snapshot]:
        if self.snapshot_id:
            return self.table.snapshot_by_id(self.snapshot_id)
        return self.table.current_snapshot()

    def projection(self) -> Schema:
        snapshot_schema = self.table.schema()
        if snapshot := self.snapshot():
            if snapshot_schema_id := snapshot.schema_id:
                snapshot_schema = self.table.schemas()[snapshot_schema_id]

        if "*" in self.selected_fields:
            return snapshot_schema

        return snapshot_schema.select(*self.selected_fields, case_sensitive=self.case_sensitive)

    @abstractmethod
    def plan_files(self) -> Iterable[ScanTask]:
        ...

    @abstractmethod
    def to_arrow(self) -> pa.Table:
        ...

    @abstractmethod
    def to_pandas(self, **kwargs: Any) -> pd.DataFrame:
        ...

    def update(self: S, **overrides: Any) -> S:
        """Create a copy of this table scan with updated fields."""
        return type(self)(**{**self.__dict__, **overrides})

    def use_ref(self: S, name: str) -> S:
        if self.snapshot_id:
            raise ValueError(f"Cannot override ref, already set snapshot id={self.snapshot_id}")
        if snapshot := self.table.snapshot_by_name(name):
            return self.update(snapshot_id=snapshot.snapshot_id)

        raise ValueError(f"Cannot scan unknown ref={name}")

    def select(self: S, *field_names: str) -> S:
        if "*" in self.selected_fields:
            return self.update(selected_fields=field_names)
        return self.update(selected_fields=tuple(set(self.selected_fields).intersection(set(field_names))))

    def filter(self: S, expr: Union[str, BooleanExpression]) -> S:
        return self.update(row_filter=And(self.row_filter, _parse_row_filter(expr)))

    def with_case_sensitive(self: S, case_sensitive: bool = True) -> S:
        return self.update(case_sensitive=case_sensitive)


class ScanTask(ABC):
    pass


@dataclass(init=False)
class FileScanTask(ScanTask):
    file: DataFile
    delete_files: Set[DataFile]
    start: int
    length: int

    def __init__(
            self,
            data_file: DataFile,
            delete_files: Optional[Set[DataFile]] = None,
            start: Optional[int] = None,
            length: Optional[int] = None,
    ) -> None:
        self.file = data_file
        self.delete_files = delete_files or set()
        self.start = start or 0
        self.length = length or data_file.file_size_in_bytes


def _open_manifest(
        io: FileIO,
        manifest: ManifestFile,
        partition_filter: Callable[[DataFile], bool],
        metrics_evaluator: Callable[[DataFile], bool],
) -> List[ManifestEntry]:
    return [
        manifest_entry
        for manifest_entry in manifest.fetch_manifest_entry(io, discard_deleted=True)
        if partition_filter(manifest_entry.data_file) and metrics_evaluator(manifest_entry.data_file)
    ]


def _min_data_file_sequence_number(manifests: List[ManifestFile]) -> int:
    try:
        return min(
            manifest.min_sequence_number or INITIAL_SEQUENCE_NUMBER
            for manifest in manifests
            if manifest.content == ManifestContent.DATA
        )
    except ValueError:
        # In case of an empty iterator
        return INITIAL_SEQUENCE_NUMBER


def _match_deletes_to_datafile(data_entry: ManifestEntry, positional_delete_entries: SortedList[ManifestEntry]) -> Set[
    DataFile]:
    """Check if the delete file is relevant for the data file.

    Using the column metrics to see if the filename is in the lower and upper bound.

    Args:
        data_entry (ManifestEntry): The manifest entry path of the datafile.
        positional_delete_entries (List[ManifestEntry]): All the candidate positional deletes manifest entries.

    Returns:
        A set of files that are relevant for the data file.
    """
    relevant_entries = positional_delete_entries[positional_delete_entries.bisect_right(data_entry):]

    if len(relevant_entries) > 0:
        evaluator = _InclusiveMetricsEvaluator(POSITIONAL_DELETE_SCHEMA,
                                               EqualTo("file_path", data_entry.data_file.file_path))
        return {
            positional_delete_entry.data_file
            for positional_delete_entry in relevant_entries
            if evaluator.eval(positional_delete_entry.data_file)
        }
    else:
        return set()


class DataScan(TableScan):
    def __init__(
            self,
            table: Table,
            row_filter: Union[str, BooleanExpression] = ALWAYS_TRUE,
            selected_fields: Tuple[str, ...] = ("*",),
            case_sensitive: bool = True,
            snapshot_id: Optional[int] = None,
            options: Properties = EMPTY_DICT,
            limit: Optional[int] = None,
    ):
        super().__init__(table, row_filter, selected_fields, case_sensitive, snapshot_id, options, limit)

    def _build_partition_projection(self, spec_id: int) -> BooleanExpression:
        project = inclusive_projection(self.table.schema(), self.table.specs()[spec_id])
        return project(self.row_filter)

    @cached_property
    def partition_filters(self) -> KeyDefaultDict[int, BooleanExpression]:
        return KeyDefaultDict(self._build_partition_projection)

    def _build_manifest_evaluator(self, spec_id: int) -> Callable[[ManifestFile], bool]:
        spec = self.table.specs()[spec_id]
        return visitors.manifest_evaluator(spec, self.table.schema(), self.partition_filters[spec_id],
                                           self.case_sensitive)

    def _build_partition_evaluator(self, spec_id: int) -> Callable[[DataFile], bool]:
        spec = self.table.specs()[spec_id]
        partition_type = spec.partition_type(self.table.schema())
        partition_schema = Schema(*partition_type.fields)
        partition_expr = self.partition_filters[spec_id]

        evaluator = visitors.expression_evaluator(partition_schema, partition_expr, self.case_sensitive)
        return lambda data_file: evaluator(data_file.partition)

    def _check_sequence_number(self, min_data_sequence_number: int, manifest: ManifestFile) -> bool:
        """Ensure that no manifests are loaded that contain deletes that are older than the data.

        Args:
            min_data_sequence_number (int): The minimal sequence number.
            manifest (ManifestFile): A ManifestFile that can be either data or deletes.

        Returns:
            Boolean indicating if it is either a data file, or a relevant delete file.
        """
        return manifest.content == ManifestContent.DATA or (
            # Not interested in deletes that are older than the data
                manifest.content == ManifestContent.DELETES
                and (manifest.sequence_number or INITIAL_SEQUENCE_NUMBER) >= min_data_sequence_number
        )

    def plan_files(self) -> Iterable[FileScanTask]:
        """Plans the relevant files by filtering on the PartitionSpecs.

        Returns:
            List of FileScanTasks that contain both data and delete files.
        """
        snapshot = self.snapshot()
        if not snapshot:
            return iter([])

        io = self.table.io

        # step 1: filter manifests using partition summaries
        # the filter depends on the partition spec used to write the manifest file, so create a cache of filters for each spec id

        manifest_evaluators: Dict[int, Callable[[ManifestFile], bool]] = KeyDefaultDict(self._build_manifest_evaluator)

        manifests = [
            manifest_file
            for manifest_file in snapshot.manifests(io)
            if manifest_evaluators[manifest_file.partition_spec_id](manifest_file)
        ]

        # step 2: filter the data files in each manifest
        # this filter depends on the partition spec used to write the manifest file

        partition_evaluators: Dict[int, Callable[[DataFile], bool]] = KeyDefaultDict(self._build_partition_evaluator)
        metrics_evaluator = _InclusiveMetricsEvaluator(
            self.table.schema(), self.row_filter, self.case_sensitive, self.options.get("include_empty_files") == "true"
        ).eval

        min_data_sequence_number = _min_data_file_sequence_number(manifests)

        data_entries: List[ManifestEntry] = []
        positional_delete_entries = SortedList(key=lambda entry: entry.data_sequence_number or INITIAL_SEQUENCE_NUMBER)

        executor = ExecutorFactory.get_or_create()
        for manifest_entry in chain(
                *executor.map(
                    lambda args: _open_manifest(*args),
                    [
                        (
                                io,
                                manifest,
                                partition_evaluators[manifest.partition_spec_id],
                                metrics_evaluator,
                        )
                        for manifest in manifests
                        if self._check_sequence_number(min_data_sequence_number, manifest)
                    ],
                )
        ):
            data_file = manifest_entry.data_file
            if data_file.content == DataFileContent.DATA:
                data_entries.append(manifest_entry)
            elif data_file.content == DataFileContent.POSITION_DELETES:
                positional_delete_entries.add(manifest_entry)
            elif data_file.content == DataFileContent.EQUALITY_DELETES:
                raise ValueError(
                    "PyIceberg does not yet support equality deletes: https://github.com/apache/iceberg/issues/6568")
            else:
                raise ValueError(f"Unknown DataFileContent ({data_file.content}): {manifest_entry}")

        return [
            FileScanTask(
                data_entry.data_file,
                delete_files=_match_deletes_to_datafile(
                    data_entry,
                    positional_delete_entries,
                ),
            )
            for data_entry in data_entries
        ]

    def to_arrow(self) -> pa.Table:
        from pyiceberg.io.pyarrow import project_table

        return project_table(
            self.plan_files(),
            self.table,
            self.row_filter,
            self.projection(),
            case_sensitive=self.case_sensitive,
            limit=self.limit,
        )

    def to_pandas(self, **kwargs: Any) -> pd.DataFrame:
        return self.to_arrow().to_pandas(**kwargs)

    def to_duckdb(self, table_name: str, connection: Optional[DuckDBPyConnection] = None) -> DuckDBPyConnection:
        import duckdb

        con = connection or duckdb.connect(database=":memory:")
        con.register(table_name, self.to_arrow())

        return con

    def to_ray(self) -> ray.data.dataset.Dataset:
        import ray

        return ray.data.from_arrow(self.to_arrow())


class MoveOperation(Enum):
    First = 1
    Before = 2
    After = 3


@dataclass
class Move:
    field_id: int
    full_name: str
    op: MoveOperation
    other_field_id: Optional[int] = None


class UpdateSchema:
    _table: Table
    _schema: Schema
    _last_column_id: itertools.count[int]
    _identifier_field_names: Set[str]

    _adds: Dict[int, List[NestedField]] = {}
    _updates: Dict[int, NestedField] = {}
    _deletes: Set[int] = set()
    _moves: Dict[int, List[Move]] = {}

    _added_name_to_id: Dict[str, int] = {}
    # Part of https://github.com/apache/iceberg/pull/8393
    _id_to_parent: Dict[int, str] = {}
    _allow_incompatible_changes: bool
    _case_sensitive: bool
    _transaction: Optional[Transaction]

    def __init__(
            self,
            table: Table,
            transaction: Optional[Transaction] = None,
            allow_incompatible_changes: bool = False,
            case_sensitive: bool = True,
    ) -> None:
        self._table = table
        self._schema = table.schema()
        self._last_column_id = itertools.count(table.metadata.last_column_id + 1)
        self._identifier_field_names = self._schema.identifier_field_names()

        self._adds = {}
        self._updates = {}
        self._deletes = set()
        self._moves = {}

        self._added_name_to_id = {}

        def get_column_name(field_id: int) -> str:
            column_name = self._schema.find_column_name(column_id=field_id)
            if column_name is None:
                raise ValueError(f"Could not find field-id: {field_id}")
            return column_name

        self._id_to_parent = {
            field_id: get_column_name(parent_field_id) for field_id, parent_field_id in
            self._schema._lazy_id_to_parent.items()
        }

        self._allow_incompatible_changes = allow_incompatible_changes
        self._case_sensitive = case_sensitive
        self._transaction = transaction

    def __exit__(self, _: Any, value: Any, traceback: Any) -> None:
        """Close and commit the change."""
        return self.commit()

    def __enter__(self) -> UpdateSchema:
        """Update the table."""
        return self

    def case_sensitive(self, case_sensitive: bool) -> UpdateSchema:
        """Determine if the case of schema needs to be considered when comparing column names.

        Args:
            case_sensitive: When false case is not considered in column name comparisons.

        Returns:
            This for method chaining
        """
        self._case_sensitive = case_sensitive
        return self

    def add_column(
            self, path: Union[str, Tuple[str, ...]], field_type: IcebergType, doc: Optional[str] = None,
            required: bool = False
    ) -> UpdateSchema:
        """Add a new column to a nested struct or Add a new top-level column.

        Because "." may be interpreted as a column path separator or may be used in field names, it
        is not allowed to add nested column by passing in a string. To add to nested structures or
        to add fields with names that contain "." use a tuple instead to indicate the path.

        If type is a nested type, its field IDs are reassigned when added to the existing schema.

        Args:
            path: Name for the new column.
            field_type: Type for the new column.
            doc: Documentation string for the new column.
            required: Whether the new column is required.

        Returns:
            This for method chaining.
        """
        if isinstance(path, str):
            if "." in path:
                raise ValueError(f"Cannot add column with ambiguous name: {path}, provide a tuple instead")
            path = (path,)

        if required and not self._allow_incompatible_changes:
            # Table format version 1 and 2 cannot add required column because there is no initial value
            raise ValueError(f'Incompatible change: cannot add required column: {".".join(path)}')

        name = path[-1]
        parent = path[:-1]

        full_name = ".".join(path)
        parent_full_path = ".".join(parent)
        parent_id: int = TABLE_ROOT_ID

        if len(parent) > 0:
            parent_field = self._schema.find_field(parent_full_path, self._case_sensitive)
            parent_type = parent_field.field_type
            if isinstance(parent_type, MapType):
                parent_field = parent_type.value_field
            elif isinstance(parent_type, ListType):
                parent_field = parent_type.element_field

            if not parent_field.field_type.is_struct:
                raise ValueError(f"Cannot add column '{name}' to non-struct type: {parent_full_path}")

            parent_id = parent_field.field_id

        existing_field = None
        try:
            existing_field = self._schema.find_field(full_name, self._case_sensitive)
        except ValueError:
            pass

        if existing_field is not None and existing_field.field_id not in self._deletes:
            raise ValueError(f"Cannot add column, name already exists: {full_name}")

        # assign new IDs in order
        new_id = self.assign_new_column_id()

        # update tracking for moves
        self._added_name_to_id[full_name] = new_id
        self._id_to_parent[new_id] = parent_full_path

        new_type = assign_fresh_schema_ids(field_type, self.assign_new_column_id)
        field = NestedField(field_id=new_id, name=name, field_type=new_type, required=required, doc=doc)

        if parent_id in self._adds:
            self._adds[parent_id].append(field)
        else:
            self._adds[parent_id] = [field]

        return self

    def delete_column(self, path: Union[str, Tuple[str, ...]]) -> UpdateSchema:
        """Delete a column from a table.

        Args:
            path: The path to the column.

        Returns:
            The UpdateSchema with the delete operation staged.
        """
        name = (path,) if isinstance(path, str) else path
        full_name = ".".join(name)

        field = self._schema.find_field(full_name, case_sensitive=self._case_sensitive)

        if field.field_id in self._adds:
            raise ValueError(f"Cannot delete a column that has additions: {full_name}")
        if field.field_id in self._updates:
            raise ValueError(f"Cannot delete a column that has updates: {full_name}")

        self._deletes.add(field.field_id)

        return self

    def rename_column(self, path_from: Union[str, Tuple[str, ...]], new_name: str) -> UpdateSchema:
        """Update the name of a column.

        Args:
            path_from: The path to the column to be renamed.
            new_name: The new path of the column.

        Returns:
            The UpdateSchema with the rename operation staged.
        """
        path_from = ".".join(path_from) if isinstance(path_from, tuple) else path_from
        field_from = self._schema.find_field(path_from, self._case_sensitive)

        if field_from.field_id in self._deletes:
            raise ValueError(f"Cannot rename a column that will be deleted: {path_from}")

        if updated := self._updates.get(field_from.field_id):
            self._updates[field_from.field_id] = NestedField(
                field_id=updated.field_id,
                name=new_name,
                field_type=updated.field_type,
                doc=updated.doc,
                required=updated.required,
            )
        else:
            self._updates[field_from.field_id] = NestedField(
                field_id=field_from.field_id,
                name=new_name,
                field_type=field_from.field_type,
                doc=field_from.doc,
                required=field_from.required,
            )

        # Lookup the field because of casing
        from_field_correct_casing = self._schema.find_column_name(field_from.field_id)
        if from_field_correct_casing in self._identifier_field_names:
            self._identifier_field_names.remove(from_field_correct_casing)
            new_identifier_path = f"{from_field_correct_casing[:-len(field_from.name)]}{new_name}"
            self._identifier_field_names.add(new_identifier_path)

        return self

    def make_column_optional(self, path: Union[str, Tuple[str, ...]]) -> UpdateSchema:
        """Make a column optional.

        Args:
            path: The path to the field.

        Returns:
            The UpdateSchema with the requirement change staged.
        """
        self._set_column_requirement(path, required=False)
        return self

    def set_identifier_fields(self, *fields: str) -> None:
        self._identifier_field_names = set(fields)

    def _set_column_requirement(self, path: Union[str, Tuple[str, ...]], required: bool) -> None:
        path = (path,) if isinstance(path, str) else path
        name = ".".join(path)

        field = self._schema.find_field(name, self._case_sensitive)

        if (field.required and required) or (field.optional and not required):
            # if the change is a noop, allow it even if allowIncompatibleChanges is false
            return

        if not self._allow_incompatible_changes and required:
            raise ValueError(f"Cannot change column nullability: {name}: optional -> required")

        if field.field_id in self._deletes:
            raise ValueError(f"Cannot update a column that will be deleted: {name}")

        if updated := self._updates.get(field.field_id):
            self._updates[field.field_id] = NestedField(
                field_id=updated.field_id,
                name=updated.name,
                field_type=updated.field_type,
                doc=updated.doc,
                required=required,
            )
        else:
            self._updates[field.field_id] = NestedField(
                field_id=field.field_id,
                name=field.name,
                field_type=field.field_type,
                doc=field.doc,
                required=required,
            )

    def update_column(
            self,
            path: Union[str, Tuple[str, ...]],
            field_type: Optional[IcebergType] = None,
            required: Optional[bool] = None,
            doc: Optional[str] = None,
    ) -> UpdateSchema:
        """Update the type of column.

        Args:
            path: The path to the field.
            field_type: The new type
            required: If the field should be required
            doc: Documentation describing the column

        Returns:
            The UpdateSchema with the type update staged.
        """
        path = (path,) if isinstance(path, str) else path
        full_name = ".".join(path)

        if field_type is None and required is None and doc is None:
            return self

        field = self._schema.find_field(full_name, self._case_sensitive)

        if field.field_id in self._deletes:
            raise ValueError(f"Cannot update a column that will be deleted: {full_name}")

        if field_type is not None:
            if not field.field_type.is_primitive:
                raise ValidationError(f"Cannot change column type: {field.field_type} is not a primitive")

            if not self._allow_incompatible_changes and field.field_type != field_type:
                try:
                    promote(field.field_type, field_type)
                except ResolveError as e:
                    raise ValidationError(
                        f"Cannot change column type: {full_name}: {field.field_type} -> {field_type}") from e

        if updated := self._updates.get(field.field_id):
            self._updates[field.field_id] = NestedField(
                field_id=updated.field_id,
                name=updated.name,
                field_type=field_type or updated.field_type,
                doc=doc or updated.doc,
                required=updated.required,
            )
        else:
            self._updates[field.field_id] = NestedField(
                field_id=field.field_id,
                name=field.name,
                field_type=field_type or field.field_type,
                doc=doc or field.doc,
                required=field.required,
            )

        if required is not None:
            self._set_column_requirement(path, required=required)

        return self

    def _find_for_move(self, name: str) -> Optional[int]:
        try:
            return self._schema.find_field(name, self._case_sensitive).field_id
        except ValueError:
            pass

        return self._added_name_to_id.get(name)

    def _move(self, move: Move) -> None:
        if parent_name := self._id_to_parent.get(move.field_id):
            parent_field = self._schema.find_field(parent_name, case_sensitive=self._case_sensitive)
            if not parent_field.field_type.is_struct:
                raise ValueError(f"Cannot move fields in non-struct type: {parent_field.field_type}")

            if move.op == MoveOperation.After or move.op == MoveOperation.Before:
                if move.other_field_id is None:
                    raise ValueError("Expected other field when performing before/after move")

                if self._id_to_parent.get(move.field_id) != self._id_to_parent.get(move.other_field_id):
                    raise ValueError(f"Cannot move field {move.full_name} to a different struct")

            self._moves[parent_field.field_id] = self._moves.get(parent_field.field_id, []) + [move]
        else:
            # In the top level field
            if move.op == MoveOperation.After or move.op == MoveOperation.Before:
                if move.other_field_id is None:
                    raise ValueError("Expected other field when performing before/after move")

                if other_struct := self._id_to_parent.get(move.other_field_id):
                    raise ValueError(f"Cannot move field {move.full_name} to a different struct: {other_struct}")

            self._moves[TABLE_ROOT_ID] = self._moves.get(TABLE_ROOT_ID, []) + [move]

    def move_first(self, path: Union[str, Tuple[str, ...]]) -> UpdateSchema:
        """Move the field to the first position of the parent struct.

        Args:
            path: The path to the field.

        Returns:
            The UpdateSchema with the move operation staged.
        """
        full_name = ".".join(path) if isinstance(path, tuple) else path

        field_id = self._find_for_move(full_name)

        if field_id is None:
            raise ValueError(f"Cannot move missing column: {full_name}")

        self._move(Move(field_id=field_id, full_name=full_name, op=MoveOperation.First))

        return self

    def move_before(self, path: Union[str, Tuple[str, ...]], before_path: Union[str, Tuple[str, ...]]) -> UpdateSchema:
        """Move the field to before another field.

        Args:
            path: The path to the field.

        Returns:
            The UpdateSchema with the move operation staged.
        """
        full_name = ".".join(path) if isinstance(path, tuple) else path
        field_id = self._find_for_move(full_name)

        if field_id is None:
            raise ValueError(f"Cannot move missing column: {full_name}")

        before_full_name = (
            ".".join(
                before_path,
            )
            if isinstance(before_path, tuple)
            else before_path
        )
        before_field_id = self._find_for_move(before_full_name)

        if before_field_id is None:
            raise ValueError(f"Cannot move {full_name} before missing column: {before_full_name}")

        if field_id == before_field_id:
            raise ValueError(f"Cannot move {full_name} before itself")

        self._move(
            Move(field_id=field_id, full_name=full_name, other_field_id=before_field_id, op=MoveOperation.Before))

        return self

    def move_after(self, path: Union[str, Tuple[str, ...]], after_name: Union[str, Tuple[str, ...]]) -> UpdateSchema:
        """Move the field to after another field.

        Args:
            path: The path to the field.

        Returns:
            The UpdateSchema with the move operation staged.
        """
        full_name = ".".join(path) if isinstance(path, tuple) else path

        field_id = self._find_for_move(full_name)

        if field_id is None:
            raise ValueError(f"Cannot move missing column: {full_name}")

        after_path = ".".join(after_name) if isinstance(after_name, tuple) else after_name
        after_field_id = self._find_for_move(after_path)

        if after_field_id is None:
            raise ValueError(f"Cannot move {full_name} after missing column: {after_path}")

        if field_id == after_field_id:
            raise ValueError(f"Cannot move {full_name} after itself")

        self._move(Move(field_id=field_id, full_name=full_name, other_field_id=after_field_id, op=MoveOperation.After))

        return self

    def commit(self) -> None:
        """Apply the pending changes and commit."""
        new_schema = self._apply()

        if new_schema != self._schema:
            last_column_id = max(self._table.metadata.last_column_id, new_schema.highest_field_id)
            updates = (
                AddSchemaUpdate(schema=new_schema, last_column_id=last_column_id),
                SetCurrentSchemaUpdate(schema_id=-1),
            )
            requirements = (AssertCurrentSchemaId(current_schema_id=self._schema.schema_id),)

            if self._transaction is not None:
                self._transaction._append_updates(*updates)  # pylint: disable=W0212
                self._transaction._append_requirements(*requirements)  # pylint: disable=W0212
            else:
                self._table._do_commit(updates=updates, requirements=requirements)  # pylint: disable=W0212

    def _apply(self) -> Schema:
        """Apply the pending changes to the original schema and returns the result.

        Returns:
            the result Schema when all pending updates are applied
        """
        struct = visit(self._schema, _ApplyChanges(self._adds, self._updates, self._deletes, self._moves))
        if struct is None:
            # Should never happen
            raise ValueError("Could not apply changes")

        # Check the field-ids
        new_schema = Schema(*struct.fields)
        field_ids = set()
        for name in self._identifier_field_names:
            try:
                field = new_schema.find_field(name, case_sensitive=self._case_sensitive)
            except ValueError as e:
                raise ValueError(
                    f"Cannot find identifier field {name}. In case of deletion, update the identifier fields first."
                ) from e

            field_ids.add(field.field_id)

        return Schema(*struct.fields, schema_id=1 + max(self._table.schemas().keys()), identifier_field_ids=field_ids)

    def assign_new_column_id(self) -> int:
        return next(self._last_column_id)


class _ApplyChanges(SchemaVisitor[Optional[IcebergType]]):
    _adds: Dict[int, List[NestedField]]
    _updates: Dict[int, NestedField]
    _deletes: Set[int]
    _moves: Dict[int, List[Move]]

    def __init__(
            self, adds: Dict[int, List[NestedField]], updates: Dict[int, NestedField], deletes: Set[int],
            moves: Dict[int, List[Move]]
    ) -> None:
        self._adds = adds
        self._updates = updates
        self._deletes = deletes
        self._moves = moves

    def schema(self, schema: Schema, struct_result: Optional[IcebergType]) -> Optional[IcebergType]:
        added = self._adds.get(TABLE_ROOT_ID)
        moves = self._moves.get(TABLE_ROOT_ID)

        if added is not None or moves is not None:
            if not isinstance(struct_result, StructType):
                raise ValueError(f"Cannot add fields to non-struct: {struct_result}")

            if new_fields := _add_and_move_fields(struct_result.fields, added or [], moves or []):
                return StructType(*new_fields)

        return struct_result

    def struct(self, struct: StructType, field_results: List[Optional[IcebergType]]) -> Optional[IcebergType]:
        has_changes = False
        new_fields = []

        for idx, result_type in enumerate(field_results):
            result_type = field_results[idx]

            # Has been deleted
            if result_type is None:
                has_changes = True
                continue

            field = struct.fields[idx]

            name = field.name
            doc = field.doc
            required = field.required

            # There is an update
            if update := self._updates.get(field.field_id):
                name = update.name
                doc = update.doc
                required = update.required

            if field.name == name and field.field_type == result_type and field.required == required and field.doc == doc:
                new_fields.append(field)
            else:
                has_changes = True
                new_fields.append(
                    NestedField(field_id=field.field_id, name=name, field_type=result_type, required=required, doc=doc)
                )

        if has_changes:
            return StructType(*new_fields)

        return struct

    def field(self, field: NestedField, field_result: Optional[IcebergType]) -> Optional[IcebergType]:
        # the API validates deletes, updates, and additions don't conflict handle deletes
        if field.field_id in self._deletes:
            return None

        # handle updates
        if (update := self._updates.get(field.field_id)) and field.field_type != update.field_type:
            return update.field_type

        if isinstance(field_result, StructType):
            # handle add & moves
            added = self._adds.get(field.field_id)
            moves = self._moves.get(field.field_id)
            if added is not None or moves is not None:
                if not isinstance(field.field_type, StructType):
                    raise ValueError(f"Cannot add fields to non-struct: {field}")

                if new_fields := _add_and_move_fields(field_result.fields, added or [], moves or []):
                    return StructType(*new_fields)

        return field_result

    def list(self, list_type: ListType, element_result: Optional[IcebergType]) -> Optional[IcebergType]:
        element_type = self.field(list_type.element_field, element_result)
        if element_type is None:
            raise ValueError(f"Cannot delete element type from list: {element_result}")

        return ListType(element_id=list_type.element_id, element=element_type,
                        element_required=list_type.element_required)

    def map(
            self, map_type: MapType, key_result: Optional[IcebergType], value_result: Optional[IcebergType]
    ) -> Optional[IcebergType]:
        key_id: int = map_type.key_field.field_id

        if key_id in self._deletes:
            raise ValueError(f"Cannot delete map keys: {map_type}")

        if key_id in self._updates:
            raise ValueError(f"Cannot update map keys: {map_type}")

        if key_id in self._adds:
            raise ValueError(f"Cannot add fields to map keys: {map_type}")

        if map_type.key_type != key_result:
            raise ValueError(f"Cannot alter map keys: {map_type}")

        value_field: NestedField = map_type.value_field
        value_type = self.field(value_field, value_result)
        if value_type is None:
            raise ValueError(f"Cannot delete value type from map: {value_field}")

        return MapType(
            key_id=map_type.key_id,
            key_type=map_type.key_type,
            value_id=map_type.value_id,
            value_type=value_type,
            value_required=map_type.value_required,
        )

    def primitive(self, primitive: PrimitiveType) -> Optional[IcebergType]:
        return primitive


def _add_fields(fields: Tuple[NestedField, ...], adds: Optional[List[NestedField]]) -> Tuple[NestedField, ...]:
    adds = adds or []
    return fields + tuple(adds)


def _move_fields(fields: Tuple[NestedField, ...], moves: List[Move]) -> Tuple[NestedField, ...]:
    reordered = list(copy(fields))
    for move in moves:
        # Find the field that we're about to move
        field = next(field for field in reordered if field.field_id == move.field_id)
        # Remove the field that we're about to move from the list
        reordered = [field for field in reordered if field.field_id != move.field_id]

        if move.op == MoveOperation.First:
            reordered = [field] + reordered
        elif move.op == MoveOperation.Before or move.op == MoveOperation.After:
            other_field_id = move.other_field_id
            other_field_pos = next(i for i, field in enumerate(reordered) if field.field_id == other_field_id)
            if move.op == MoveOperation.Before:
                reordered.insert(other_field_pos, field)
            else:
                reordered.insert(other_field_pos + 1, field)
        else:
            raise ValueError(f"Unknown operation: {move.op}")

    return tuple(reordered)


def _add_and_move_fields(
        fields: Tuple[NestedField, ...], adds: List[NestedField], moves: List[Move]
) -> Optional[Tuple[NestedField, ...]]:
    if len(adds) > 0:
        # always apply adds first so that added fields can be moved
        added = _add_fields(fields, adds)
        if len(moves) > 0:
            return _move_fields(added, moves)
        else:
            return added
    elif len(moves) > 0:
        return _move_fields(fields, moves)
    return None if len(adds) == 0 else tuple(*fields, *adds)


def _generate_snapshot_id() -> int:
    """Generate a new Snapshot ID from a UUID.

<<<<<<< HEAD
    Right shifting the 64 bits removes the MAC address and time
    leaving only the part that's based on the clock (and has the
    highest entropy).

=======
>>>>>>> 6a771955
    Returns: An 64 bit long
    """
    rnd_uuid = uuid.uuid4()
    snapshot_id = int.from_bytes(
        bytes(lhs ^ rhs for lhs, rhs in zip(rnd_uuid.bytes[0:8], rnd_uuid.bytes[8:16])), byteorder='little', signed=True
    )
<<<<<<< HEAD

    snapshot_id = snapshot_id * -1 if snapshot_id < 0 else snapshot_id

    if snapshot_id > _JAVA_LONG_MAX:
        raise ValueError(f"Snapshot ID should not be larger than signed 63 bit ({_JAVA_LONG_MAX}): {snapshot_id}")
=======
    snapshot_id = snapshot_id if snapshot_id >= 0 else snapshot_id * -1
>>>>>>> 6a771955

    return snapshot_id<|MERGE_RESOLUTION|>--- conflicted
+++ resolved
@@ -1646,27 +1646,12 @@
 def _generate_snapshot_id() -> int:
     """Generate a new Snapshot ID from a UUID.
 
-<<<<<<< HEAD
-    Right shifting the 64 bits removes the MAC address and time
-    leaving only the part that's based on the clock (and has the
-    highest entropy).
-
-=======
->>>>>>> 6a771955
     Returns: An 64 bit long
     """
     rnd_uuid = uuid.uuid4()
     snapshot_id = int.from_bytes(
         bytes(lhs ^ rhs for lhs, rhs in zip(rnd_uuid.bytes[0:8], rnd_uuid.bytes[8:16])), byteorder='little', signed=True
     )
-<<<<<<< HEAD
-
-    snapshot_id = snapshot_id * -1 if snapshot_id < 0 else snapshot_id
-
-    if snapshot_id > _JAVA_LONG_MAX:
-        raise ValueError(f"Snapshot ID should not be larger than signed 63 bit ({_JAVA_LONG_MAX}): {snapshot_id}")
-=======
     snapshot_id = snapshot_id if snapshot_id >= 0 else snapshot_id * -1
->>>>>>> 6a771955
 
     return snapshot_id