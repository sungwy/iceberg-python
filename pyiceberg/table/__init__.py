--- conflicted
+++ resolved
@@ -74,17 +74,6 @@
     promote,
     visit,
 )
-<<<<<<< HEAD
-from pyiceberg.table.metadata import INITIAL_SEQUENCE_NUMBER, TableMetadata
-from pyiceberg.table.snapshots import (
-    Operation,
-    Snapshot,
-    SnapshotLogEntry,
-    SnapshotSummaryCollector,
-    Summary,
-    merge_snapshot_summaries,
-)
-=======
 from pyiceberg.table.metadata import (
     INITIAL_SEQUENCE_NUMBER,
     SUPPORTED_TABLE_FORMAT_VERSION,
@@ -92,8 +81,14 @@
     TableMetadataUtil,
 )
 from pyiceberg.table.refs import MAIN_BRANCH, SnapshotRef
-from pyiceberg.table.snapshots import Snapshot, SnapshotLogEntry
->>>>>>> 0cbb71cb
+from pyiceberg.table.snapshots import (
+    Operation,
+    Snapshot,
+    SnapshotLogEntry,
+    SnapshotSummaryCollector,
+    Summary,
+    update_snapshot_summaries,
+)
 from pyiceberg.table.sorting import SortOrder
 from pyiceberg.typedef import (
     EMPTY_DICT,
@@ -389,15 +384,9 @@
     ref_name: str = Field(alias="ref-name")
     type: Literal["tag", "branch"]
     snapshot_id: int = Field(alias="snapshot-id")
-<<<<<<< HEAD
-    max_age_ref_ms: Optional[int] = Field(alias="max-ref-age-ms")
-    max_snapshot_age_ms: Optional[int] = Field(alias="max-snapshot-age-ms")
-    min_snapshots_to_keep: Optional[int] = Field(alias="min-snapshots-to-keep")
-=======
     max_ref_age_ms: Annotated[Optional[int], Field(alias="max-ref-age-ms", default=None)]
     max_snapshot_age_ms: Annotated[Optional[int], Field(alias="max-snapshot-age-ms", default=None)]
     min_snapshots_to_keep: Annotated[Optional[int], Field(alias="min-snapshots-to-keep", default=None)]
->>>>>>> 0cbb71cb
 
 
 class RemoveSnapshotsUpdate(TableUpdate):
@@ -819,7 +808,6 @@
     def update_schema(self, allow_incompatible_changes: bool = False, case_sensitive: bool = True) -> UpdateSchema:
         return UpdateSchema(self, allow_incompatible_changes=allow_incompatible_changes, case_sensitive=case_sensitive)
 
-<<<<<<< HEAD
     def write_arrow(self, df: pa.Table, mode: Literal['append', 'overwrite'] = 'overwrite') -> None:
         if len(self.spec().fields) > 0:
             raise ValueError("Currently only unpartitioned tables are supported")
@@ -846,7 +834,7 @@
             raise ValueError(f"Unknown write mode: {mode}")
 
         new_summary, manifests = merge.manifests()
-        summary = merge_snapshot_summaries(
+        summary = update_snapshot_summaries(
             summary=Summary(operation=operation, **new_summary),
             previous_summary=None
             if parent_snapshot_id is None
@@ -863,11 +851,10 @@
         with self.transaction() as tx:
             tx.add_snapshot(snapshot=snapshot)
             tx.set_ref_snapshot(snapshot_id=snapshot.snapshot_id)
-=======
+
     def refs(self) -> Dict[str, SnapshotRef]:
         """Return the snapshot references in the table."""
         return self.metadata.refs
->>>>>>> 0cbb71cb
 
     def _do_commit(self, updates: Tuple[TableUpdate, ...], requirements: Tuple[TableRequirement, ...]) -> None:
         response = self.catalog._commit_table(  # pylint: disable=W0212
