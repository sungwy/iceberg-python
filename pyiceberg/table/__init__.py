# Licensed to the Apache Software Foundation (ASF) under one
# or more contributor license agreements.  See the NOTICE file
# distributed with this work for additional information
# regarding copyright ownership.  The ASF licenses this file
# to you under the Apache License, Version 2.0 (the
# "License"); you may not use this file except in compliance
# with the License.  You may obtain a copy of the License at
#
#   http://www.apache.org/licenses/LICENSE-2.0
#
# Unless required by applicable law or agreed to in writing,
# software distributed under the License is distributed on an
# "AS IS" BASIS, WITHOUT WARRANTIES OR CONDITIONS OF ANY
# KIND, either express or implied.  See the License for the
# specific language governing permissions and limitations
# under the License.
from __future__ import annotations

import datetime
import itertools
import uuid
import warnings
from abc import ABC, abstractmethod
from copy import copy
from dataclasses import dataclass
from enum import Enum
from functools import cached_property, singledispatch
from itertools import chain
from typing import (
    TYPE_CHECKING,
    Any,
    Callable,
    Dict,
    Iterable,
    List,
    Literal,
    Optional,
    Set,
    Tuple,
    TypeVar,
    Union,
)

from pydantic import Field, SerializeAsAny
from sortedcontainers import SortedList
from typing_extensions import Annotated

from pyiceberg.exceptions import CommitFailedException, ResolveError, ValidationError
from pyiceberg.expressions import (
    AlwaysTrue,
    And,
    BooleanExpression,
    EqualTo,
    parser,
    visitors,
)
from pyiceberg.expressions.visitors import _InclusiveMetricsEvaluator, inclusive_projection
from pyiceberg.io import FileIO, load_file_io
from pyiceberg.manifest import (
    POSITIONAL_DELETE_SCHEMA,
    DataFile,
    DataFileContent,
    ManifestContent,
    ManifestEntry,
    ManifestEntryStatus,
    ManifestFile,
    write_manifest,
    write_manifest_list,
)
from pyiceberg.partitioning import PartitionSpec
from pyiceberg.schema import (
    Schema,
    SchemaVisitor,
    assign_fresh_schema_ids,
    promote,
    visit,
)
from pyiceberg.table.metadata import (
    INITIAL_SEQUENCE_NUMBER,
    SUPPORTED_TABLE_FORMAT_VERSION,
    TableMetadata,
    TableMetadataUtil,
)
from pyiceberg.table.name_mapping import SCHEMA_NAME_MAPPING_DEFAULT, NameMapping, parse_mapping_from_json
from pyiceberg.table.refs import MAIN_BRANCH, SnapshotRef
from pyiceberg.table.snapshots import (
    Operation,
    Snapshot,
    SnapshotLogEntry,
    SnapshotSummaryCollector,
    Summary,
    update_snapshot_summaries,
)
from pyiceberg.table.sorting import SortOrder
from pyiceberg.typedef import (
    EMPTY_DICT,
    IcebergBaseModel,
    IcebergRootModel,
    Identifier,
    KeyDefaultDict,
    Properties,
)
from pyiceberg.types import (
    IcebergType,
    ListType,
    MapType,
    NestedField,
    PrimitiveType,
    StructType,
)
from pyiceberg.utils.concurrent import ExecutorFactory
from pyiceberg.utils.datetime import datetime_to_millis

if TYPE_CHECKING:
    import pandas as pd
    import pyarrow as pa
    import ray
    from duckdb import DuckDBPyConnection

    from pyiceberg.catalog import Catalog

ALWAYS_TRUE = AlwaysTrue()
TABLE_ROOT_ID = -1

_JAVA_LONG_MAX = 9223372036854775807


class Transaction:
    _table: Table
    _updates: Tuple[TableUpdate, ...]
    _requirements: Tuple[TableRequirement, ...]

    def __init__(
        self,
        table: Table,
        actions: Optional[Tuple[TableUpdate, ...]] = None,
        requirements: Optional[Tuple[TableRequirement, ...]] = None,
    ):
        self._table = table
        self._updates = actions or ()
        self._requirements = requirements or ()

    def __enter__(self) -> Transaction:
        """Start a transaction to update the table."""
        return self

    def __exit__(self, _: Any, value: Any, traceback: Any) -> None:
        """Close and commit the transaction."""
        fresh_table = self.commit_transaction()
        # Update the new data in place
        self._table.metadata = fresh_table.metadata
        self._table.metadata_location = fresh_table.metadata_location

    def _append_updates(self, *new_updates: TableUpdate) -> Transaction:
        """Append updates to the set of staged updates.

        Args:
            *new_updates: Any new updates.

        Raises:
            ValueError: When the type of update is not unique.

        Returns:
            Transaction object with the new updates appended.
        """
        for new_update in new_updates:
            # explicitly get type of new_update as new_update is an instantiated class
            type_new_update = type(new_update)
            if any(isinstance(update, type_new_update) for update in self._updates):
                raise ValueError(f"Updates in a single commit need to be unique, duplicate: {type_new_update}")
        self._updates = self._updates + new_updates
        return self

    def _append_requirements(self, *new_requirements: TableRequirement) -> Transaction:
        """Append requirements to the set of staged requirements.

        Args:
            *new_requirements: Any new requirements.

        Raises:
            ValueError: When the type of requirement is not unique.

        Returns:
            Transaction object with the new requirements appended.
        """
        for new_requirement in new_requirements:
            # explicitly get type of new_update as requirement is an instantiated class
            type_new_requirement = type(new_requirement)
            if any(isinstance(requirement, type_new_requirement) for requirement in self._requirements):
                raise ValueError(f"Requirements in a single commit need to be unique, duplicate: {type_new_requirement}")
        self._requirements = self._requirements + new_requirements
        return self

    def upgrade_table_version(self, format_version: Literal[1, 2]) -> Transaction:
        """Set the table to a certain version.

        Args:
            format_version: The newly set version.

        Returns:
            The alter table builder.
        """
        if format_version not in {1, 2}:
            raise ValueError(f"Unsupported table format version: {format_version}")

        if format_version < self._table.metadata.format_version:
            raise ValueError(f"Cannot downgrade v{self._table.metadata.format_version} table to v{format_version}")
        if format_version > self._table.metadata.format_version:
            return self._append_updates(UpgradeFormatVersionUpdate(format_version=format_version))
        else:
            return self

    def set_properties(self, **updates: str) -> Transaction:
        """Set properties.

        When a property is already set, it will be overwritten.

        Args:
            updates: The properties set on the table.

        Returns:
            The alter table builder.
        """
        return self._append_updates(SetPropertiesUpdate(updates=updates))

    def add_snapshot(self, snapshot: Snapshot) -> Transaction:
        """Add a new snapshot to the table.

        Returns:
            The transaction with the add-snapshot staged.
        """
        self._append_updates(AddSnapshotUpdate(snapshot=snapshot))
        self._append_requirements(AssertTableUUID(uuid=self._table.metadata.table_uuid))

        return self

    def set_ref_snapshot(
        self,
        snapshot_id: int,
        parent_snapshot_id: Optional[int],
        ref_name: str,
        type: str,
        max_age_ref_ms: Optional[int] = None,
        max_snapshot_age_ms: Optional[int] = None,
        min_snapshots_to_keep: Optional[int] = None,
    ) -> Transaction:
        """Update a ref to a snapshot.

        Returns:
            The transaction with the set-snapshot-ref staged
        """
        self._append_updates(
            SetSnapshotRefUpdate(
                snapshot_id=snapshot_id,
                parent_snapshot_id=parent_snapshot_id,
                ref_name=ref_name,
                type=type,
                max_age_ref_ms=max_age_ref_ms,
                max_snapshot_age_ms=max_snapshot_age_ms,
                min_snapshots_to_keep=min_snapshots_to_keep,
            )
        )

        self._append_requirements(AssertRefSnapshotId(snapshot_id=parent_snapshot_id, ref="main"))
        return self

    def update_schema(self) -> UpdateSchema:
        """Create a new UpdateSchema to alter the columns of this table.

        Returns:
            A new UpdateSchema.
        """
        return UpdateSchema(self._table, self)

    def remove_properties(self, *removals: str) -> Transaction:
        """Remove properties.

        Args:
            removals: Properties to be removed.

        Returns:
            The alter table builder.
        """
        return self._append_updates(RemovePropertiesUpdate(removals=removals))

    def update_location(self, location: str) -> Transaction:
        """Set the new table location.

        Args:
            location: The new location of the table.

        Returns:
            The alter table builder.
        """
        raise NotImplementedError("Not yet implemented")

    def commit_transaction(self) -> Table:
        """Commit the changes to the catalog.

        Returns:
            The table with the updates applied.
        """
        # Strip the catalog name
        if len(self._updates) > 0:
            self._table._do_commit(  # pylint: disable=W0212
                updates=self._updates,
                requirements=self._requirements,
            )
            return self._table
        else:
            return self._table


class TableUpdateAction(Enum):
    upgrade_format_version = "upgrade-format-version"
    add_schema = "add-schema"
    set_current_schema = "set-current-schema"
    add_spec = "add-spec"
    set_default_spec = "set-default-spec"
    add_sort_order = "add-sort-order"
    set_default_sort_order = "set-default-sort-order"
    add_snapshot = "add-snapshot"
    set_snapshot_ref = "set-snapshot-ref"
    remove_snapshots = "remove-snapshots"
    remove_snapshot_ref = "remove-snapshot-ref"
    set_location = "set-location"
    set_properties = "set-properties"
    remove_properties = "remove-properties"


class TableUpdate(IcebergBaseModel):
    action: TableUpdateAction


class UpgradeFormatVersionUpdate(TableUpdate):
    action: TableUpdateAction = TableUpdateAction.upgrade_format_version
    format_version: int = Field(alias="format-version")


class AddSchemaUpdate(TableUpdate):
    action: TableUpdateAction = TableUpdateAction.add_schema
    schema_: Schema = Field(alias="schema")
    # This field is required: https://github.com/apache/iceberg/pull/7445
    last_column_id: int = Field(alias="last-column-id")


class SetCurrentSchemaUpdate(TableUpdate):
    action: TableUpdateAction = TableUpdateAction.set_current_schema
    schema_id: int = Field(
        alias="schema-id", description="Schema ID to set as current, or -1 to set last added schema", default=-1
    )


class AddPartitionSpecUpdate(TableUpdate):
    action: TableUpdateAction = TableUpdateAction.add_spec
    spec: PartitionSpec


class SetDefaultSpecUpdate(TableUpdate):
    action: TableUpdateAction = TableUpdateAction.set_default_spec
    spec_id: int = Field(
        alias="spec-id", description="Partition spec ID to set as the default, or -1 to set last added spec", default=-1
    )


class AddSortOrderUpdate(TableUpdate):
    action: TableUpdateAction = TableUpdateAction.add_sort_order
    sort_order: SortOrder = Field(alias="sort-order")


class SetDefaultSortOrderUpdate(TableUpdate):
    action: TableUpdateAction = TableUpdateAction.set_default_sort_order
    sort_order_id: int = Field(
        alias="sort-order-id", description="Sort order ID to set as the default, or -1 to set last added sort order", default=-1
    )


class AddSnapshotUpdate(TableUpdate):
    action: TableUpdateAction = TableUpdateAction.add_snapshot
    snapshot: Snapshot


class SetSnapshotRefUpdate(TableUpdate):
    action: TableUpdateAction = TableUpdateAction.set_snapshot_ref
    ref_name: str = Field(alias="ref-name")
    type: Literal["tag", "branch"]
    snapshot_id: int = Field(alias="snapshot-id")
    max_ref_age_ms: Annotated[Optional[int], Field(alias="max-ref-age-ms", default=None)]
    max_snapshot_age_ms: Annotated[Optional[int], Field(alias="max-snapshot-age-ms", default=None)]
    min_snapshots_to_keep: Annotated[Optional[int], Field(alias="min-snapshots-to-keep", default=None)]


class RemoveSnapshotsUpdate(TableUpdate):
    action: TableUpdateAction = TableUpdateAction.remove_snapshots
    snapshot_ids: List[int] = Field(alias="snapshot-ids")


class RemoveSnapshotRefUpdate(TableUpdate):
    action: TableUpdateAction = TableUpdateAction.remove_snapshot_ref
    ref_name: str = Field(alias="ref-name")


class SetLocationUpdate(TableUpdate):
    action: TableUpdateAction = TableUpdateAction.set_location
    location: str


class SetPropertiesUpdate(TableUpdate):
    action: TableUpdateAction = TableUpdateAction.set_properties
    updates: Dict[str, str]


class RemovePropertiesUpdate(TableUpdate):
    action: TableUpdateAction = TableUpdateAction.remove_properties
    removals: List[str]


class _TableMetadataUpdateContext:
    _updates: List[TableUpdate]

    def __init__(self) -> None:
        self._updates = []

    def add_update(self, update: TableUpdate) -> None:
        self._updates.append(update)

    def is_added_snapshot(self, snapshot_id: int) -> bool:
        return any(
            update.snapshot.snapshot_id == snapshot_id
            for update in self._updates
            if update.action == TableUpdateAction.add_snapshot
        )

    def is_added_schema(self, schema_id: int) -> bool:
        return any(
            update.schema_.schema_id == schema_id for update in self._updates if update.action == TableUpdateAction.add_schema
        )


@singledispatch
def _apply_table_update(update: TableUpdate, base_metadata: TableMetadata, context: _TableMetadataUpdateContext) -> TableMetadata:
    """Apply a table update to the table metadata.

    Args:
        update: The update to be applied.
        base_metadata: The base metadata to be updated.
        context: Contains previous updates and other change tracking information in the current transaction.

    Returns:
        The updated metadata.

    """
    raise NotImplementedError(f"Unsupported table update: {update}")


@_apply_table_update.register(UpgradeFormatVersionUpdate)
def _(update: UpgradeFormatVersionUpdate, base_metadata: TableMetadata, context: _TableMetadataUpdateContext) -> TableMetadata:
    if update.format_version > SUPPORTED_TABLE_FORMAT_VERSION:
        raise ValueError(f"Unsupported table format version: {update.format_version}")
    elif update.format_version < base_metadata.format_version:
        raise ValueError(f"Cannot downgrade v{base_metadata.format_version} table to v{update.format_version}")
    elif update.format_version == base_metadata.format_version:
        return base_metadata

    updated_metadata_data = copy(base_metadata.model_dump())
    updated_metadata_data["format-version"] = update.format_version

    context.add_update(update)
    return TableMetadataUtil.parse_obj(updated_metadata_data)


@_apply_table_update.register(AddSchemaUpdate)
def _(update: AddSchemaUpdate, base_metadata: TableMetadata, context: _TableMetadataUpdateContext) -> TableMetadata:
    if update.last_column_id < base_metadata.last_column_id:
        raise ValueError(f"Invalid last column id {update.last_column_id}, must be >= {base_metadata.last_column_id}")

    context.add_update(update)
    return base_metadata.model_copy(
        update={
            "last_column_id": update.last_column_id,
            "schemas": base_metadata.schemas + [update.schema_],
        }
    )


@_apply_table_update.register(SetCurrentSchemaUpdate)
def _(update: SetCurrentSchemaUpdate, base_metadata: TableMetadata, context: _TableMetadataUpdateContext) -> TableMetadata:
    new_schema_id = update.schema_id
    if new_schema_id == -1:
        # The last added schema should be in base_metadata.schemas at this point
        new_schema_id = max(schema.schema_id for schema in base_metadata.schemas)
        if not context.is_added_schema(new_schema_id):
            raise ValueError("Cannot set current schema to last added schema when no schema has been added")

    if new_schema_id == base_metadata.current_schema_id:
        return base_metadata

    schema = base_metadata.schema_by_id(new_schema_id)
    if schema is None:
        raise ValueError(f"Schema with id {new_schema_id} does not exist")

    context.add_update(update)
    return base_metadata.model_copy(update={"current_schema_id": new_schema_id})


@_apply_table_update.register(AddSnapshotUpdate)
def _(update: AddSnapshotUpdate, base_metadata: TableMetadata, context: _TableMetadataUpdateContext) -> TableMetadata:
    if len(base_metadata.schemas) == 0:
        raise ValueError("Attempting to add a snapshot before a schema is added")
    elif len(base_metadata.partition_specs) == 0:
        raise ValueError("Attempting to add a snapshot before a partition spec is added")
    elif len(base_metadata.sort_orders) == 0:
        raise ValueError("Attempting to add a snapshot before a sort order is added")
    elif base_metadata.snapshot_by_id(update.snapshot.snapshot_id) is not None:
        raise ValueError(f"Snapshot with id {update.snapshot.snapshot_id} already exists")
    elif (
        base_metadata.format_version == 2
        and update.snapshot.sequence_number is not None
        and update.snapshot.sequence_number <= base_metadata.last_sequence_number
        and update.snapshot.parent_snapshot_id is not None
    ):
        raise ValueError(
            f"Cannot add snapshot with sequence number {update.snapshot.sequence_number} "
            f"older than last sequence number {base_metadata.last_sequence_number}"
        )

    context.add_update(update)
    return base_metadata.model_copy(
        update={
            "last_updated_ms": update.snapshot.timestamp_ms,
            "last_sequence_number": update.snapshot.sequence_number,
            "snapshots": base_metadata.snapshots + [update.snapshot],
        }
    )


@_apply_table_update.register(SetSnapshotRefUpdate)
def _(update: SetSnapshotRefUpdate, base_metadata: TableMetadata, context: _TableMetadataUpdateContext) -> TableMetadata:
    snapshot_ref = SnapshotRef(
        snapshot_id=update.snapshot_id,
        snapshot_ref_type=update.type,
        min_snapshots_to_keep=update.min_snapshots_to_keep,
        max_snapshot_age_ms=update.max_snapshot_age_ms,
        max_ref_age_ms=update.max_ref_age_ms,
    )

    existing_ref = base_metadata.refs.get(update.ref_name)
    if existing_ref is not None and existing_ref == snapshot_ref:
        return base_metadata

    snapshot = base_metadata.snapshot_by_id(snapshot_ref.snapshot_id)
    if snapshot is None:
        raise ValueError(f"Cannot set {update.ref_name} to unknown snapshot {snapshot_ref.snapshot_id}")

    metadata_updates: Dict[str, Any] = {}
    if context.is_added_snapshot(snapshot_ref.snapshot_id):
        metadata_updates["last_updated_ms"] = snapshot.timestamp_ms

    if update.ref_name == MAIN_BRANCH:
        metadata_updates["current_snapshot_id"] = snapshot_ref.snapshot_id
        if "last_updated_ms" not in metadata_updates:
            metadata_updates["last_updated_ms"] = datetime_to_millis(datetime.datetime.now().astimezone())

        metadata_updates["snapshot_log"] = base_metadata.snapshot_log + [
            SnapshotLogEntry(
                snapshot_id=snapshot_ref.snapshot_id,
                timestamp_ms=metadata_updates["last_updated_ms"],
            )
        ]

    metadata_updates["refs"] = {**base_metadata.refs, update.ref_name: snapshot_ref}
    context.add_update(update)
    return base_metadata.model_copy(update=metadata_updates)


def update_table_metadata(base_metadata: TableMetadata, updates: Tuple[TableUpdate, ...]) -> TableMetadata:
    """Update the table metadata with the given updates in one transaction.

    Args:
        base_metadata: The base metadata to be updated.
        updates: The updates in one transaction.

    Returns:
        The metadata with the updates applied.
    """
    context = _TableMetadataUpdateContext()
    new_metadata = base_metadata

    for update in updates:
        new_metadata = _apply_table_update(update, new_metadata, context)

    return new_metadata.model_copy(deep=True)


class TableRequirement(IcebergBaseModel):
    type: str

    @abstractmethod
    def validate(self, base_metadata: Optional[TableMetadata]) -> None:
        """Validate the requirement against the base metadata.

        Args:
            base_metadata: The base metadata to be validated against.

        Raises:
            CommitFailedException: When the requirement is not met.
        """
        ...


class AssertCreate(TableRequirement):
    """The table must not already exist; used for create transactions."""

    type: Literal["assert-create"] = Field(default="assert-create")

    def validate(self, base_metadata: Optional[TableMetadata]) -> None:
        if base_metadata is not None:
            raise CommitFailedException("Table already exists")


class AssertTableUUID(TableRequirement):
    """The table UUID must match the requirement's `uuid`."""

    type: Literal["assert-table-uuid"] = Field(default="assert-table-uuid")
    uuid: uuid.UUID

    def validate(self, base_metadata: Optional[TableMetadata]) -> None:
        if base_metadata is None:
            raise CommitFailedException("Requirement failed: current table metadata is missing")
        elif self.uuid != base_metadata.table_uuid:
            raise CommitFailedException(f"Table UUID does not match: {self.uuid} != {base_metadata.table_uuid}")


class AssertRefSnapshotId(TableRequirement):
    """The table branch or tag identified by the requirement's `ref` must reference the requirement's `snapshot-id`.

    if `snapshot-id` is `null` or missing, the ref must not already exist.
    """

    type: Literal["assert-ref-snapshot-id"] = Field(default="assert-ref-snapshot-id")
    ref: str = Field(...)
    snapshot_id: Optional[int] = Field(default=None, alias="snapshot-id")

    def validate(self, base_metadata: Optional[TableMetadata]) -> None:
        if base_metadata is None:
            raise CommitFailedException("Requirement failed: current table metadata is missing")
        elif snapshot_ref := base_metadata.refs.get(self.ref):
            ref_type = snapshot_ref.snapshot_ref_type
            if self.snapshot_id is None:
                raise CommitFailedException(f"Requirement failed: {ref_type} {self.ref} was created concurrently")
            elif self.snapshot_id != snapshot_ref.snapshot_id:
                raise CommitFailedException(
                    f"Requirement failed: {ref_type} {self.ref} has changed: expected id {self.snapshot_id}, found {snapshot_ref.snapshot_id}"
                )
        elif self.snapshot_id is not None:
            raise CommitFailedException(f"Requirement failed: branch or tag {self.ref} is missing, expected {self.snapshot_id}")


class AssertLastAssignedFieldId(TableRequirement):
    """The table's last assigned column id must match the requirement's `last-assigned-field-id`."""

    type: Literal["assert-last-assigned-field-id"] = Field(default="assert-last-assigned-field-id")
    last_assigned_field_id: int = Field(..., alias="last-assigned-field-id")

    def validate(self, base_metadata: Optional[TableMetadata]) -> None:
        if base_metadata is None:
            raise CommitFailedException("Requirement failed: current table metadata is missing")
        elif base_metadata.last_column_id != self.last_assigned_field_id:
            raise CommitFailedException(
                f"Requirement failed: last assigned field id has changed: expected {self.last_assigned_field_id}, found {base_metadata.last_column_id}"
            )


class AssertCurrentSchemaId(TableRequirement):
    """The table's current schema id must match the requirement's `current-schema-id`."""

    type: Literal["assert-current-schema-id"] = Field(default="assert-current-schema-id")
    current_schema_id: int = Field(..., alias="current-schema-id")

    def validate(self, base_metadata: Optional[TableMetadata]) -> None:
        if base_metadata is None:
            raise CommitFailedException("Requirement failed: current table metadata is missing")
        elif self.current_schema_id != base_metadata.current_schema_id:
            raise CommitFailedException(
                f"Requirement failed: current schema id has changed: expected {self.current_schema_id}, found {base_metadata.current_schema_id}"
            )


class AssertLastAssignedPartitionId(TableRequirement):
    """The table's last assigned partition id must match the requirement's `last-assigned-partition-id`."""

    type: Literal["assert-last-assigned-partition-id"] = Field(default="assert-last-assigned-partition-id")
    last_assigned_partition_id: int = Field(..., alias="last-assigned-partition-id")

    def validate(self, base_metadata: Optional[TableMetadata]) -> None:
        if base_metadata is None:
            raise CommitFailedException("Requirement failed: current table metadata is missing")
        elif base_metadata.last_partition_id != self.last_assigned_partition_id:
            raise CommitFailedException(
                f"Requirement failed: last assigned partition id has changed: expected {self.last_assigned_partition_id}, found {base_metadata.last_partition_id}"
            )


class AssertDefaultSpecId(TableRequirement):
    """The table's default spec id must match the requirement's `default-spec-id`."""

    type: Literal["assert-default-spec-id"] = Field(default="assert-default-spec-id")
    default_spec_id: int = Field(..., alias="default-spec-id")

    def validate(self, base_metadata: Optional[TableMetadata]) -> None:
        if base_metadata is None:
            raise CommitFailedException("Requirement failed: current table metadata is missing")
        elif self.default_spec_id != base_metadata.default_spec_id:
            raise CommitFailedException(
                f"Requirement failed: default spec id has changed: expected {self.default_spec_id}, found {base_metadata.default_spec_id}"
            )


class AssertDefaultSortOrderId(TableRequirement):
    """The table's default sort order id must match the requirement's `default-sort-order-id`."""

    type: Literal["assert-default-sort-order-id"] = Field(default="assert-default-sort-order-id")
    default_sort_order_id: int = Field(..., alias="default-sort-order-id")

    def validate(self, base_metadata: Optional[TableMetadata]) -> None:
        if base_metadata is None:
            raise CommitFailedException("Requirement failed: current table metadata is missing")
        elif self.default_sort_order_id != base_metadata.default_sort_order_id:
            raise CommitFailedException(
                f"Requirement failed: default sort order id has changed: expected {self.default_sort_order_id}, found {base_metadata.default_sort_order_id}"
            )


class Namespace(IcebergRootModel[List[str]]):
    """Reference to one or more levels of a namespace."""

    root: List[str] = Field(
        ...,
        description='Reference to one or more levels of a namespace',
    )


class TableIdentifier(IcebergBaseModel):
    """Fully Qualified identifier to a table."""

    namespace: Namespace
    name: str


class CommitTableRequest(IcebergBaseModel):
    identifier: TableIdentifier = Field()
    requirements: Tuple[SerializeAsAny[TableRequirement], ...] = Field(default_factory=tuple)
    updates: Tuple[SerializeAsAny[TableUpdate], ...] = Field(default_factory=tuple)


class CommitTableResponse(IcebergBaseModel):
    metadata: TableMetadata
    metadata_location: str = Field(alias="metadata-location")


class Table:
    identifier: Identifier = Field()
    metadata: TableMetadata
    metadata_location: str = Field()
    io: FileIO
    catalog: Catalog

    def __init__(
        self, identifier: Identifier, metadata: TableMetadata, metadata_location: str, io: FileIO, catalog: Catalog
    ) -> None:
        self.identifier = identifier
        self.metadata = metadata
        self.metadata_location = metadata_location
        self.io = io
        self.catalog = catalog

    def transaction(self) -> Transaction:
        return Transaction(self)

    def refresh(self) -> Table:
        """Refresh the current table metadata."""
        fresh = self.catalog.load_table(self.identifier[1:])
        self.metadata = fresh.metadata
        self.io = fresh.io
        self.metadata_location = fresh.metadata_location
        return self

    def name(self) -> Identifier:
        """Return the identifier of this table."""
        return self.identifier

    def scan(
        self,
        row_filter: Union[str, BooleanExpression] = ALWAYS_TRUE,
        selected_fields: Tuple[str, ...] = ("*",),
        case_sensitive: bool = True,
        snapshot_id: Optional[int] = None,
        options: Properties = EMPTY_DICT,
        limit: Optional[int] = None,
    ) -> DataScan:
        return DataScan(
            table=self,
            row_filter=row_filter,
            selected_fields=selected_fields,
            case_sensitive=case_sensitive,
            snapshot_id=snapshot_id,
            options=options,
            limit=limit,
        )

    @property
    def format_version(self) -> Literal[1, 2]:
        return self.metadata.format_version

    def schema(self) -> Schema:
        """Return the schema for this table."""
        return next(schema for schema in self.metadata.schemas if schema.schema_id == self.metadata.current_schema_id)

    def schemas(self) -> Dict[int, Schema]:
        """Return a dict of the schema of this table."""
        return {schema.schema_id: schema for schema in self.metadata.schemas}

    def spec(self) -> PartitionSpec:
        """Return the partition spec of this table."""
        return next(spec for spec in self.metadata.partition_specs if spec.spec_id == self.metadata.default_spec_id)

    def specs(self) -> Dict[int, PartitionSpec]:
        """Return a dict the partition specs this table."""
        return {spec.spec_id: spec for spec in self.metadata.partition_specs}

    def sort_order(self) -> SortOrder:
        """Return the sort order of this table."""
        return next(
            sort_order for sort_order in self.metadata.sort_orders if sort_order.order_id == self.metadata.default_sort_order_id
        )

    def sort_orders(self) -> Dict[int, SortOrder]:
        """Return a dict of the sort orders of this table."""
        return {sort_order.order_id: sort_order for sort_order in self.metadata.sort_orders}

    @property
    def properties(self) -> Dict[str, str]:
        """Properties of the table."""
        return self.metadata.properties

    def location(self) -> str:
        """Return the table's base location."""
        return self.metadata.location

    @property
    def last_sequence_number(self) -> int:
        return self.metadata.last_sequence_number

    def next_sequence_number(self) -> int:
        return self.last_sequence_number + 1 if self.metadata.format_version > 1 else INITIAL_SEQUENCE_NUMBER

    def _next_sequence_number(self) -> int:
        return INITIAL_SEQUENCE_NUMBER if self.format_version == 1 else self.last_sequence_number + 1

    def new_snapshot_id(self) -> int:
        """Generate a new snapshot-id that's not in use."""
        snapshot_id = _generate_snapshot_id()
        while self.snapshot_by_id(snapshot_id) is not None:
            snapshot_id = _generate_snapshot_id()

        return snapshot_id

    def current_snapshot(self) -> Optional[Snapshot]:
        """Get the current snapshot for this table, or None if there is no current snapshot."""
        if self.metadata.current_snapshot_id is not None:
            return self.snapshot_by_id(self.metadata.current_snapshot_id)
        return None

    def snapshot_by_id(self, snapshot_id: int) -> Optional[Snapshot]:
        """Get the snapshot of this table with the given id, or None if there is no matching snapshot."""
        return self.metadata.snapshot_by_id(snapshot_id)

    def snapshot_by_name(self, name: str) -> Optional[Snapshot]:
        """Return the snapshot referenced by the given name or null if no such reference exists."""
        if ref := self.metadata.refs.get(name):
            return self.snapshot_by_id(ref.snapshot_id)
        return None

    def history(self) -> List[SnapshotLogEntry]:
        """Get the snapshot history of this table."""
        return self.metadata.snapshot_log

    def update_schema(self, allow_incompatible_changes: bool = False, case_sensitive: bool = True) -> UpdateSchema:
        return UpdateSchema(self, allow_incompatible_changes=allow_incompatible_changes, case_sensitive=case_sensitive)

<<<<<<< HEAD
    def append(self, df: pa.Table) -> None:
        if len(self.spec().fields) > 0:
            raise ValueError("Cannot write to partitioned tables")

        snapshot_id = self.new_snapshot_id()

        data_files = _dataframe_to_data_files(self, df=df)
        merge = _MergeAppend(operation=Operation.APPEND, table=self, snapshot_id=snapshot_id)
        for data_file in data_files:
            merge.append_datafile(data_file)

        if current_snapshot := self.current_snapshot():
            for manifest in current_snapshot.manifests(io=self.io):
                for entry in manifest.fetch_manifest_entry(io=self.io):
                    merge.append_datafile(entry.data_file, added=False)

        merge.commit()

    def overwrite(self, df: pa.Table, overwrite_filter: BooleanExpression = ALWAYS_TRUE) -> None:
        if overwrite_filter != AlwaysTrue():
            raise NotImplementedError("Cannot overwrite a subset of a table")

        if len(self.spec().fields) > 0:
            raise ValueError("Cannot write to partitioned tables")

        snapshot_id = self.new_snapshot_id()

        data_files = _dataframe_to_data_files(self, df=df)

        merge = _MergeAppend(
            operation=Operation.OVERWRITE if self.current_snapshot() is not None else Operation.APPEND,
            table=self,
            snapshot_id=snapshot_id,
        )

        for data_file in data_files:
            merge.append_datafile(data_file)

        merge.commit()
=======
    def name_mapping(self) -> NameMapping:
        """Return the table's field-id NameMapping."""
        if name_mapping_json := self.properties.get(SCHEMA_NAME_MAPPING_DEFAULT):
            return parse_mapping_from_json(name_mapping_json)
        else:
            return create_mapping_from_schema(self.schema())
>>>>>>> 49055c55

    def refs(self) -> Dict[str, SnapshotRef]:
        """Return the snapshot references in the table."""
        return self.metadata.refs

    def _do_commit(self, updates: Tuple[TableUpdate, ...], requirements: Tuple[TableRequirement, ...]) -> None:
        response = self.catalog._commit_table(  # pylint: disable=W0212
            CommitTableRequest(
                identifier=TableIdentifier(namespace=self.identifier[:-1], name=self.identifier[-1]),
                updates=updates,
                requirements=requirements,
            )
        )  # pylint: disable=W0212
        self.metadata = response.metadata
        self.metadata_location = response.metadata_location

    def __eq__(self, other: Any) -> bool:
        """Return the equality of two instances of the Table class."""
        return (
            self.identifier == other.identifier
            and self.metadata == other.metadata
            and self.metadata_location == other.metadata_location
            if isinstance(other, Table)
            else False
        )

    def __repr__(self) -> str:
        """Return the string representation of the Table class."""
        table_name = self.catalog.table_name_from(self.identifier)
        schema_str = ",\n  ".join(str(column) for column in self.schema().columns if self.schema())
        partition_str = f"partition by: [{', '.join(field.name for field in self.spec().fields if self.spec())}]"
        sort_order_str = f"sort order: [{', '.join(str(field) for field in self.sort_order().fields if self.sort_order())}]"
        snapshot_str = f"snapshot: {str(self.current_snapshot()) if self.current_snapshot() else 'null'}"
        result_str = f"{table_name}(\n  {schema_str}\n),\n{partition_str},\n{sort_order_str},\n{snapshot_str}"
        return result_str


class StaticTable(Table):
    """Load a table directly from a metadata file (i.e., without using a catalog)."""

    def refresh(self) -> Table:
        """Refresh the current table metadata."""
        raise NotImplementedError("To be implemented")

    @classmethod
    def from_metadata(cls, metadata_location: str, properties: Properties = EMPTY_DICT) -> StaticTable:
        io = load_file_io(properties=properties, location=metadata_location)
        file = io.new_input(metadata_location)

        from pyiceberg.serializers import FromInputFile

        metadata = FromInputFile.table_metadata(file)

        from pyiceberg.catalog.noop import NoopCatalog

        return cls(
            identifier=("static-table", metadata_location),
            metadata_location=metadata_location,
            metadata=metadata,
            io=load_file_io({**properties, **metadata.properties}),
            catalog=NoopCatalog("static-table"),
        )


def _parse_row_filter(expr: Union[str, BooleanExpression]) -> BooleanExpression:
    """Accept an expression in the form of a BooleanExpression or a string.

    In the case of a string, it will be converted into a unbound BooleanExpression.

    Args:
        expr: Expression as a BooleanExpression or a string.

    Returns: An unbound BooleanExpression.
    """
    return parser.parse(expr) if isinstance(expr, str) else expr


S = TypeVar("S", bound="TableScan", covariant=True)


class TableScan(ABC):
    table: Table
    row_filter: BooleanExpression
    selected_fields: Tuple[str, ...]
    case_sensitive: bool
    snapshot_id: Optional[int]
    options: Properties
    limit: Optional[int]

    def __init__(
        self,
        table: Table,
        row_filter: Union[str, BooleanExpression] = ALWAYS_TRUE,
        selected_fields: Tuple[str, ...] = ("*",),
        case_sensitive: bool = True,
        snapshot_id: Optional[int] = None,
        options: Properties = EMPTY_DICT,
        limit: Optional[int] = None,
    ):
        self.table = table
        self.row_filter = _parse_row_filter(row_filter)
        self.selected_fields = selected_fields
        self.case_sensitive = case_sensitive
        self.snapshot_id = snapshot_id
        self.options = options
        self.limit = limit

    def snapshot(self) -> Optional[Snapshot]:
        if self.snapshot_id:
            return self.table.snapshot_by_id(self.snapshot_id)
        return self.table.current_snapshot()

    def projection(self) -> Schema:
        current_schema = self.table.schema()
        if self.snapshot_id is not None:
            snapshot = self.table.snapshot_by_id(self.snapshot_id)
            if snapshot is not None:
                if snapshot.schema_id is not None:
                    snapshot_schema = self.table.schemas().get(snapshot.schema_id)
                    if snapshot_schema is not None:
                        current_schema = snapshot_schema
                    else:
                        warnings.warn(f"Metadata does not contain schema with id: {snapshot.schema_id}")
            else:
                raise ValueError(f"Snapshot not found: {self.snapshot_id}")

        if "*" in self.selected_fields:
            return current_schema

        return current_schema.select(*self.selected_fields, case_sensitive=self.case_sensitive)

    @abstractmethod
    def plan_files(self) -> Iterable[ScanTask]: ...

    @abstractmethod
    def to_arrow(self) -> pa.Table: ...

    @abstractmethod
    def to_pandas(self, **kwargs: Any) -> pd.DataFrame: ...

    def update(self: S, **overrides: Any) -> S:
        """Create a copy of this table scan with updated fields."""
        return type(self)(**{**self.__dict__, **overrides})

    def use_ref(self: S, name: str) -> S:
        if self.snapshot_id:
            raise ValueError(f"Cannot override ref, already set snapshot id={self.snapshot_id}")
        if snapshot := self.table.snapshot_by_name(name):
            return self.update(snapshot_id=snapshot.snapshot_id)

        raise ValueError(f"Cannot scan unknown ref={name}")

    def select(self: S, *field_names: str) -> S:
        if "*" in self.selected_fields:
            return self.update(selected_fields=field_names)
        return self.update(selected_fields=tuple(set(self.selected_fields).intersection(set(field_names))))

    def filter(self: S, expr: Union[str, BooleanExpression]) -> S:
        return self.update(row_filter=And(self.row_filter, _parse_row_filter(expr)))

    def with_case_sensitive(self: S, case_sensitive: bool = True) -> S:
        return self.update(case_sensitive=case_sensitive)


class ScanTask(ABC):
    pass


@dataclass(init=False)
class FileScanTask(ScanTask):
    file: DataFile
    delete_files: Set[DataFile]
    start: int
    length: int

    def __init__(
        self,
        data_file: DataFile,
        delete_files: Optional[Set[DataFile]] = None,
        start: Optional[int] = None,
        length: Optional[int] = None,
    ) -> None:
        self.file = data_file
        self.delete_files = delete_files or set()
        self.start = start or 0
        self.length = length or data_file.file_size_in_bytes


def _open_manifest(
    io: FileIO,
    manifest: ManifestFile,
    partition_filter: Callable[[DataFile], bool],
    metrics_evaluator: Callable[[DataFile], bool],
) -> List[ManifestEntry]:
    return [
        manifest_entry
        for manifest_entry in manifest.fetch_manifest_entry(io, discard_deleted=True)
        if partition_filter(manifest_entry.data_file) and metrics_evaluator(manifest_entry.data_file)
    ]


def _min_data_file_sequence_number(manifests: List[ManifestFile]) -> int:
    try:
        return min(
            manifest.min_sequence_number or INITIAL_SEQUENCE_NUMBER
            for manifest in manifests
            if manifest.content == ManifestContent.DATA
        )
    except ValueError:
        # In case of an empty iterator
        return INITIAL_SEQUENCE_NUMBER


def _match_deletes_to_datafile(data_entry: ManifestEntry, positional_delete_entries: SortedList[ManifestEntry]) -> Set[DataFile]:
    """Check if the delete file is relevant for the data file.

    Using the column metrics to see if the filename is in the lower and upper bound.

    Args:
        data_entry (ManifestEntry): The manifest entry path of the datafile.
        positional_delete_entries (List[ManifestEntry]): All the candidate positional deletes manifest entries.

    Returns:
        A set of files that are relevant for the data file.
    """
    relevant_entries = positional_delete_entries[positional_delete_entries.bisect_right(data_entry) :]

    if len(relevant_entries) > 0:
        evaluator = _InclusiveMetricsEvaluator(POSITIONAL_DELETE_SCHEMA, EqualTo("file_path", data_entry.data_file.file_path))
        return {
            positional_delete_entry.data_file
            for positional_delete_entry in relevant_entries
            if evaluator.eval(positional_delete_entry.data_file)
        }
    else:
        return set()


class DataScan(TableScan):
    def __init__(
        self,
        table: Table,
        row_filter: Union[str, BooleanExpression] = ALWAYS_TRUE,
        selected_fields: Tuple[str, ...] = ("*",),
        case_sensitive: bool = True,
        snapshot_id: Optional[int] = None,
        options: Properties = EMPTY_DICT,
        limit: Optional[int] = None,
    ):
        super().__init__(table, row_filter, selected_fields, case_sensitive, snapshot_id, options, limit)

    def _build_partition_projection(self, spec_id: int) -> BooleanExpression:
        project = inclusive_projection(self.table.schema(), self.table.specs()[spec_id])
        return project(self.row_filter)

    @cached_property
    def partition_filters(self) -> KeyDefaultDict[int, BooleanExpression]:
        return KeyDefaultDict(self._build_partition_projection)

    def _build_manifest_evaluator(self, spec_id: int) -> Callable[[ManifestFile], bool]:
        spec = self.table.specs()[spec_id]
        return visitors.manifest_evaluator(spec, self.table.schema(), self.partition_filters[spec_id], self.case_sensitive)

    def _build_partition_evaluator(self, spec_id: int) -> Callable[[DataFile], bool]:
        spec = self.table.specs()[spec_id]
        partition_type = spec.partition_type(self.table.schema())
        partition_schema = Schema(*partition_type.fields)
        partition_expr = self.partition_filters[spec_id]

        # The lambda created here is run in multiple threads.
        # So we avoid creating _EvaluatorExpression methods bound to a single
        # shared instance across multiple threads.
        return lambda data_file: visitors.expression_evaluator(partition_schema, partition_expr, self.case_sensitive)(
            data_file.partition
        )

    def _check_sequence_number(self, min_data_sequence_number: int, manifest: ManifestFile) -> bool:
        """Ensure that no manifests are loaded that contain deletes that are older than the data.

        Args:
            min_data_sequence_number (int): The minimal sequence number.
            manifest (ManifestFile): A ManifestFile that can be either data or deletes.

        Returns:
            Boolean indicating if it is either a data file, or a relevant delete file.
        """
        return manifest.content == ManifestContent.DATA or (
            # Not interested in deletes that are older than the data
            manifest.content == ManifestContent.DELETES
            and (manifest.sequence_number or INITIAL_SEQUENCE_NUMBER) >= min_data_sequence_number
        )

    def plan_files(self) -> Iterable[FileScanTask]:
        """Plans the relevant files by filtering on the PartitionSpecs.

        Returns:
            List of FileScanTasks that contain both data and delete files.
        """
        snapshot = self.snapshot()
        if not snapshot:
            return iter([])

        io = self.table.io

        # step 1: filter manifests using partition summaries
        # the filter depends on the partition spec used to write the manifest file, so create a cache of filters for each spec id

        manifest_evaluators: Dict[int, Callable[[ManifestFile], bool]] = KeyDefaultDict(self._build_manifest_evaluator)

        manifests = [
            manifest_file
            for manifest_file in snapshot.manifests(io)
            if manifest_evaluators[manifest_file.partition_spec_id](manifest_file)
        ]

        # step 2: filter the data files in each manifest
        # this filter depends on the partition spec used to write the manifest file

        partition_evaluators: Dict[int, Callable[[DataFile], bool]] = KeyDefaultDict(self._build_partition_evaluator)
        metrics_evaluator = _InclusiveMetricsEvaluator(
            self.table.schema(), self.row_filter, self.case_sensitive, self.options.get("include_empty_files") == "true"
        ).eval

        min_data_sequence_number = _min_data_file_sequence_number(manifests)

        data_entries: List[ManifestEntry] = []
        positional_delete_entries = SortedList(key=lambda entry: entry.data_sequence_number or INITIAL_SEQUENCE_NUMBER)

        executor = ExecutorFactory.get_or_create()
        for manifest_entry in chain(
            *executor.map(
                lambda args: _open_manifest(*args),
                [
                    (
                        io,
                        manifest,
                        partition_evaluators[manifest.partition_spec_id],
                        metrics_evaluator,
                    )
                    for manifest in manifests
                    if self._check_sequence_number(min_data_sequence_number, manifest)
                ],
            )
        ):
            data_file = manifest_entry.data_file
            if data_file.content == DataFileContent.DATA:
                data_entries.append(manifest_entry)
            elif data_file.content == DataFileContent.POSITION_DELETES:
                positional_delete_entries.add(manifest_entry)
            elif data_file.content == DataFileContent.EQUALITY_DELETES:
                raise ValueError("PyIceberg does not yet support equality deletes: https://github.com/apache/iceberg/issues/6568")
            else:
                raise ValueError(f"Unknown DataFileContent ({data_file.content}): {manifest_entry}")

        return [
            FileScanTask(
                data_entry.data_file,
                delete_files=_match_deletes_to_datafile(
                    data_entry,
                    positional_delete_entries,
                ),
            )
            for data_entry in data_entries
        ]

    def to_arrow(self) -> pa.Table:
        from pyiceberg.io.pyarrow import project_table

        return project_table(
            self.plan_files(),
            self.table,
            self.row_filter,
            self.projection(),
            case_sensitive=self.case_sensitive,
            limit=self.limit,
        )

    def to_pandas(self, **kwargs: Any) -> pd.DataFrame:
        return self.to_arrow().to_pandas(**kwargs)

    def to_duckdb(self, table_name: str, connection: Optional[DuckDBPyConnection] = None) -> DuckDBPyConnection:
        import duckdb

        con = connection or duckdb.connect(database=":memory:")
        con.register(table_name, self.to_arrow())

        return con

    def to_ray(self) -> ray.data.dataset.Dataset:
        import ray

        return ray.data.from_arrow(self.to_arrow())


class MoveOperation(Enum):
    First = 1
    Before = 2
    After = 3


@dataclass
class Move:
    field_id: int
    full_name: str
    op: MoveOperation
    other_field_id: Optional[int] = None


class UpdateSchema:
    _table: Table
    _schema: Schema
    _last_column_id: itertools.count[int]
    _identifier_field_names: Set[str]

    _adds: Dict[int, List[NestedField]] = {}
    _updates: Dict[int, NestedField] = {}
    _deletes: Set[int] = set()
    _moves: Dict[int, List[Move]] = {}

    _added_name_to_id: Dict[str, int] = {}
    # Part of https://github.com/apache/iceberg/pull/8393
    _id_to_parent: Dict[int, str] = {}
    _allow_incompatible_changes: bool
    _case_sensitive: bool
    _transaction: Optional[Transaction]

    def __init__(
        self,
        table: Table,
        transaction: Optional[Transaction] = None,
        allow_incompatible_changes: bool = False,
        case_sensitive: bool = True,
    ) -> None:
        self._table = table
        self._schema = table.schema()
        self._last_column_id = itertools.count(table.metadata.last_column_id + 1)
        self._identifier_field_names = self._schema.identifier_field_names()

        self._adds = {}
        self._updates = {}
        self._deletes = set()
        self._moves = {}

        self._added_name_to_id = {}

        def get_column_name(field_id: int) -> str:
            column_name = self._schema.find_column_name(column_id=field_id)
            if column_name is None:
                raise ValueError(f"Could not find field-id: {field_id}")
            return column_name

        self._id_to_parent = {
            field_id: get_column_name(parent_field_id) for field_id, parent_field_id in self._schema._lazy_id_to_parent.items()
        }

        self._allow_incompatible_changes = allow_incompatible_changes
        self._case_sensitive = case_sensitive
        self._transaction = transaction

    def __exit__(self, _: Any, value: Any, traceback: Any) -> None:
        """Close and commit the change."""
        return self.commit()

    def __enter__(self) -> UpdateSchema:
        """Update the table."""
        return self

    def case_sensitive(self, case_sensitive: bool) -> UpdateSchema:
        """Determine if the case of schema needs to be considered when comparing column names.

        Args:
            case_sensitive: When false case is not considered in column name comparisons.

        Returns:
            This for method chaining
        """
        self._case_sensitive = case_sensitive
        return self

    def add_column(
        self, path: Union[str, Tuple[str, ...]], field_type: IcebergType, doc: Optional[str] = None, required: bool = False
    ) -> UpdateSchema:
        """Add a new column to a nested struct or Add a new top-level column.

        Because "." may be interpreted as a column path separator or may be used in field names, it
        is not allowed to add nested column by passing in a string. To add to nested structures or
        to add fields with names that contain "." use a tuple instead to indicate the path.

        If type is a nested type, its field IDs are reassigned when added to the existing schema.

        Args:
            path: Name for the new column.
            field_type: Type for the new column.
            doc: Documentation string for the new column.
            required: Whether the new column is required.

        Returns:
            This for method chaining.
        """
        if isinstance(path, str):
            if "." in path:
                raise ValueError(f"Cannot add column with ambiguous name: {path}, provide a tuple instead")
            path = (path,)

        if required and not self._allow_incompatible_changes:
            # Table format version 1 and 2 cannot add required column because there is no initial value
            raise ValueError(f'Incompatible change: cannot add required column: {".".join(path)}')

        name = path[-1]
        parent = path[:-1]

        full_name = ".".join(path)
        parent_full_path = ".".join(parent)
        parent_id: int = TABLE_ROOT_ID

        if len(parent) > 0:
            parent_field = self._schema.find_field(parent_full_path, self._case_sensitive)
            parent_type = parent_field.field_type
            if isinstance(parent_type, MapType):
                parent_field = parent_type.value_field
            elif isinstance(parent_type, ListType):
                parent_field = parent_type.element_field

            if not parent_field.field_type.is_struct:
                raise ValueError(f"Cannot add column '{name}' to non-struct type: {parent_full_path}")

            parent_id = parent_field.field_id

        existing_field = None
        try:
            existing_field = self._schema.find_field(full_name, self._case_sensitive)
        except ValueError:
            pass

        if existing_field is not None and existing_field.field_id not in self._deletes:
            raise ValueError(f"Cannot add column, name already exists: {full_name}")

        # assign new IDs in order
        new_id = self.assign_new_column_id()

        # update tracking for moves
        self._added_name_to_id[full_name] = new_id
        self._id_to_parent[new_id] = parent_full_path

        new_type = assign_fresh_schema_ids(field_type, self.assign_new_column_id)
        field = NestedField(field_id=new_id, name=name, field_type=new_type, required=required, doc=doc)

        if parent_id in self._adds:
            self._adds[parent_id].append(field)
        else:
            self._adds[parent_id] = [field]

        return self

    def delete_column(self, path: Union[str, Tuple[str, ...]]) -> UpdateSchema:
        """Delete a column from a table.

        Args:
            path: The path to the column.

        Returns:
            The UpdateSchema with the delete operation staged.
        """
        name = (path,) if isinstance(path, str) else path
        full_name = ".".join(name)

        field = self._schema.find_field(full_name, case_sensitive=self._case_sensitive)

        if field.field_id in self._adds:
            raise ValueError(f"Cannot delete a column that has additions: {full_name}")
        if field.field_id in self._updates:
            raise ValueError(f"Cannot delete a column that has updates: {full_name}")

        self._deletes.add(field.field_id)

        return self

    def rename_column(self, path_from: Union[str, Tuple[str, ...]], new_name: str) -> UpdateSchema:
        """Update the name of a column.

        Args:
            path_from: The path to the column to be renamed.
            new_name: The new path of the column.

        Returns:
            The UpdateSchema with the rename operation staged.
        """
        path_from = ".".join(path_from) if isinstance(path_from, tuple) else path_from
        field_from = self._schema.find_field(path_from, self._case_sensitive)

        if field_from.field_id in self._deletes:
            raise ValueError(f"Cannot rename a column that will be deleted: {path_from}")

        if updated := self._updates.get(field_from.field_id):
            self._updates[field_from.field_id] = NestedField(
                field_id=updated.field_id,
                name=new_name,
                field_type=updated.field_type,
                doc=updated.doc,
                required=updated.required,
            )
        else:
            self._updates[field_from.field_id] = NestedField(
                field_id=field_from.field_id,
                name=new_name,
                field_type=field_from.field_type,
                doc=field_from.doc,
                required=field_from.required,
            )

        # Lookup the field because of casing
        from_field_correct_casing = self._schema.find_column_name(field_from.field_id)
        if from_field_correct_casing in self._identifier_field_names:
            self._identifier_field_names.remove(from_field_correct_casing)
            new_identifier_path = f"{from_field_correct_casing[:-len(field_from.name)]}{new_name}"
            self._identifier_field_names.add(new_identifier_path)

        return self

    def make_column_optional(self, path: Union[str, Tuple[str, ...]]) -> UpdateSchema:
        """Make a column optional.

        Args:
            path: The path to the field.

        Returns:
            The UpdateSchema with the requirement change staged.
        """
        self._set_column_requirement(path, required=False)
        return self

    def set_identifier_fields(self, *fields: str) -> None:
        self._identifier_field_names = set(fields)

    def _set_column_requirement(self, path: Union[str, Tuple[str, ...]], required: bool) -> None:
        path = (path,) if isinstance(path, str) else path
        name = ".".join(path)

        field = self._schema.find_field(name, self._case_sensitive)

        if (field.required and required) or (field.optional and not required):
            # if the change is a noop, allow it even if allowIncompatibleChanges is false
            return

        if not self._allow_incompatible_changes and required:
            raise ValueError(f"Cannot change column nullability: {name}: optional -> required")

        if field.field_id in self._deletes:
            raise ValueError(f"Cannot update a column that will be deleted: {name}")

        if updated := self._updates.get(field.field_id):
            self._updates[field.field_id] = NestedField(
                field_id=updated.field_id,
                name=updated.name,
                field_type=updated.field_type,
                doc=updated.doc,
                required=required,
            )
        else:
            self._updates[field.field_id] = NestedField(
                field_id=field.field_id,
                name=field.name,
                field_type=field.field_type,
                doc=field.doc,
                required=required,
            )

    def update_column(
        self,
        path: Union[str, Tuple[str, ...]],
        field_type: Optional[IcebergType] = None,
        required: Optional[bool] = None,
        doc: Optional[str] = None,
    ) -> UpdateSchema:
        """Update the type of column.

        Args:
            path: The path to the field.
            field_type: The new type
            required: If the field should be required
            doc: Documentation describing the column

        Returns:
            The UpdateSchema with the type update staged.
        """
        path = (path,) if isinstance(path, str) else path
        full_name = ".".join(path)

        if field_type is None and required is None and doc is None:
            return self

        field = self._schema.find_field(full_name, self._case_sensitive)

        if field.field_id in self._deletes:
            raise ValueError(f"Cannot update a column that will be deleted: {full_name}")

        if field_type is not None:
            if not field.field_type.is_primitive:
                raise ValidationError(f"Cannot change column type: {field.field_type} is not a primitive")

            if not self._allow_incompatible_changes and field.field_type != field_type:
                try:
                    promote(field.field_type, field_type)
                except ResolveError as e:
                    raise ValidationError(f"Cannot change column type: {full_name}: {field.field_type} -> {field_type}") from e

        if updated := self._updates.get(field.field_id):
            self._updates[field.field_id] = NestedField(
                field_id=updated.field_id,
                name=updated.name,
                field_type=field_type or updated.field_type,
                doc=doc or updated.doc,
                required=updated.required,
            )
        else:
            self._updates[field.field_id] = NestedField(
                field_id=field.field_id,
                name=field.name,
                field_type=field_type or field.field_type,
                doc=doc or field.doc,
                required=field.required,
            )

        if required is not None:
            self._set_column_requirement(path, required=required)

        return self

    def _find_for_move(self, name: str) -> Optional[int]:
        try:
            return self._schema.find_field(name, self._case_sensitive).field_id
        except ValueError:
            pass

        return self._added_name_to_id.get(name)

    def _move(self, move: Move) -> None:
        if parent_name := self._id_to_parent.get(move.field_id):
            parent_field = self._schema.find_field(parent_name, case_sensitive=self._case_sensitive)
            if not parent_field.field_type.is_struct:
                raise ValueError(f"Cannot move fields in non-struct type: {parent_field.field_type}")

            if move.op == MoveOperation.After or move.op == MoveOperation.Before:
                if move.other_field_id is None:
                    raise ValueError("Expected other field when performing before/after move")

                if self._id_to_parent.get(move.field_id) != self._id_to_parent.get(move.other_field_id):
                    raise ValueError(f"Cannot move field {move.full_name} to a different struct")

            self._moves[parent_field.field_id] = self._moves.get(parent_field.field_id, []) + [move]
        else:
            # In the top level field
            if move.op == MoveOperation.After or move.op == MoveOperation.Before:
                if move.other_field_id is None:
                    raise ValueError("Expected other field when performing before/after move")

                if other_struct := self._id_to_parent.get(move.other_field_id):
                    raise ValueError(f"Cannot move field {move.full_name} to a different struct: {other_struct}")

            self._moves[TABLE_ROOT_ID] = self._moves.get(TABLE_ROOT_ID, []) + [move]

    def move_first(self, path: Union[str, Tuple[str, ...]]) -> UpdateSchema:
        """Move the field to the first position of the parent struct.

        Args:
            path: The path to the field.

        Returns:
            The UpdateSchema with the move operation staged.
        """
        full_name = ".".join(path) if isinstance(path, tuple) else path

        field_id = self._find_for_move(full_name)

        if field_id is None:
            raise ValueError(f"Cannot move missing column: {full_name}")

        self._move(Move(field_id=field_id, full_name=full_name, op=MoveOperation.First))

        return self

    def move_before(self, path: Union[str, Tuple[str, ...]], before_path: Union[str, Tuple[str, ...]]) -> UpdateSchema:
        """Move the field to before another field.

        Args:
            path: The path to the field.

        Returns:
            The UpdateSchema with the move operation staged.
        """
        full_name = ".".join(path) if isinstance(path, tuple) else path
        field_id = self._find_for_move(full_name)

        if field_id is None:
            raise ValueError(f"Cannot move missing column: {full_name}")

        before_full_name = (
            ".".join(
                before_path,
            )
            if isinstance(before_path, tuple)
            else before_path
        )
        before_field_id = self._find_for_move(before_full_name)

        if before_field_id is None:
            raise ValueError(f"Cannot move {full_name} before missing column: {before_full_name}")

        if field_id == before_field_id:
            raise ValueError(f"Cannot move {full_name} before itself")

        self._move(Move(field_id=field_id, full_name=full_name, other_field_id=before_field_id, op=MoveOperation.Before))

        return self

    def move_after(self, path: Union[str, Tuple[str, ...]], after_name: Union[str, Tuple[str, ...]]) -> UpdateSchema:
        """Move the field to after another field.

        Args:
            path: The path to the field.

        Returns:
            The UpdateSchema with the move operation staged.
        """
        full_name = ".".join(path) if isinstance(path, tuple) else path

        field_id = self._find_for_move(full_name)

        if field_id is None:
            raise ValueError(f"Cannot move missing column: {full_name}")

        after_path = ".".join(after_name) if isinstance(after_name, tuple) else after_name
        after_field_id = self._find_for_move(after_path)

        if after_field_id is None:
            raise ValueError(f"Cannot move {full_name} after missing column: {after_path}")

        if field_id == after_field_id:
            raise ValueError(f"Cannot move {full_name} after itself")

        self._move(Move(field_id=field_id, full_name=full_name, other_field_id=after_field_id, op=MoveOperation.After))

        return self

    def commit(self) -> None:
        """Apply the pending changes and commit."""
        new_schema = self._apply()

        existing_schema_id = next((schema.schema_id for schema in self._table.metadata.schemas if schema == new_schema), None)

        # Check if it is different current schema ID
        if existing_schema_id != self._table.schema().schema_id:
            requirements = (AssertCurrentSchemaId(current_schema_id=self._schema.schema_id),)
            if existing_schema_id is None:
                last_column_id = max(self._table.metadata.last_column_id, new_schema.highest_field_id)
                updates = (
                    AddSchemaUpdate(schema=new_schema, last_column_id=last_column_id),
                    SetCurrentSchemaUpdate(schema_id=-1),
                )
            else:
                updates = (SetCurrentSchemaUpdate(schema_id=existing_schema_id),)  # type: ignore

            if self._transaction is not None:
                self._transaction._append_updates(*updates)  # pylint: disable=W0212
                self._transaction._append_requirements(*requirements)  # pylint: disable=W0212
            else:
                self._table._do_commit(updates=updates, requirements=requirements)  # pylint: disable=W0212

    def _apply(self) -> Schema:
        """Apply the pending changes to the original schema and returns the result.

        Returns:
            the result Schema when all pending updates are applied
        """
        struct = visit(self._schema, _ApplyChanges(self._adds, self._updates, self._deletes, self._moves))
        if struct is None:
            # Should never happen
            raise ValueError("Could not apply changes")

        # Check the field-ids
        new_schema = Schema(*struct.fields)
        field_ids = set()
        for name in self._identifier_field_names:
            try:
                field = new_schema.find_field(name, case_sensitive=self._case_sensitive)
            except ValueError as e:
                raise ValueError(
                    f"Cannot find identifier field {name}. In case of deletion, update the identifier fields first."
                ) from e

            field_ids.add(field.field_id)

        return Schema(*struct.fields, schema_id=1 + max(self._table.schemas().keys()), identifier_field_ids=field_ids)

    def assign_new_column_id(self) -> int:
        return next(self._last_column_id)


class _ApplyChanges(SchemaVisitor[Optional[IcebergType]]):
    _adds: Dict[int, List[NestedField]]
    _updates: Dict[int, NestedField]
    _deletes: Set[int]
    _moves: Dict[int, List[Move]]

    def __init__(
        self, adds: Dict[int, List[NestedField]], updates: Dict[int, NestedField], deletes: Set[int], moves: Dict[int, List[Move]]
    ) -> None:
        self._adds = adds
        self._updates = updates
        self._deletes = deletes
        self._moves = moves

    def schema(self, schema: Schema, struct_result: Optional[IcebergType]) -> Optional[IcebergType]:
        added = self._adds.get(TABLE_ROOT_ID)
        moves = self._moves.get(TABLE_ROOT_ID)

        if added is not None or moves is not None:
            if not isinstance(struct_result, StructType):
                raise ValueError(f"Cannot add fields to non-struct: {struct_result}")

            if new_fields := _add_and_move_fields(struct_result.fields, added or [], moves or []):
                return StructType(*new_fields)

        return struct_result

    def struct(self, struct: StructType, field_results: List[Optional[IcebergType]]) -> Optional[IcebergType]:
        has_changes = False
        new_fields = []

        for idx, result_type in enumerate(field_results):
            result_type = field_results[idx]

            # Has been deleted
            if result_type is None:
                has_changes = True
                continue

            field = struct.fields[idx]

            name = field.name
            doc = field.doc
            required = field.required

            # There is an update
            if update := self._updates.get(field.field_id):
                name = update.name
                doc = update.doc
                required = update.required

            if field.name == name and field.field_type == result_type and field.required == required and field.doc == doc:
                new_fields.append(field)
            else:
                has_changes = True
                new_fields.append(
                    NestedField(field_id=field.field_id, name=name, field_type=result_type, required=required, doc=doc)
                )

        if has_changes:
            return StructType(*new_fields)

        return struct

    def field(self, field: NestedField, field_result: Optional[IcebergType]) -> Optional[IcebergType]:
        # the API validates deletes, updates, and additions don't conflict handle deletes
        if field.field_id in self._deletes:
            return None

        # handle updates
        if (update := self._updates.get(field.field_id)) and field.field_type != update.field_type:
            return update.field_type

        if isinstance(field_result, StructType):
            # handle add & moves
            added = self._adds.get(field.field_id)
            moves = self._moves.get(field.field_id)
            if added is not None or moves is not None:
                if not isinstance(field.field_type, StructType):
                    raise ValueError(f"Cannot add fields to non-struct: {field}")

                if new_fields := _add_and_move_fields(field_result.fields, added or [], moves or []):
                    return StructType(*new_fields)

        return field_result

    def list(self, list_type: ListType, element_result: Optional[IcebergType]) -> Optional[IcebergType]:
        element_type = self.field(list_type.element_field, element_result)
        if element_type is None:
            raise ValueError(f"Cannot delete element type from list: {element_result}")

        return ListType(element_id=list_type.element_id, element=element_type, element_required=list_type.element_required)

    def map(
        self, map_type: MapType, key_result: Optional[IcebergType], value_result: Optional[IcebergType]
    ) -> Optional[IcebergType]:
        key_id: int = map_type.key_field.field_id

        if key_id in self._deletes:
            raise ValueError(f"Cannot delete map keys: {map_type}")

        if key_id in self._updates:
            raise ValueError(f"Cannot update map keys: {map_type}")

        if key_id in self._adds:
            raise ValueError(f"Cannot add fields to map keys: {map_type}")

        if map_type.key_type != key_result:
            raise ValueError(f"Cannot alter map keys: {map_type}")

        value_field: NestedField = map_type.value_field
        value_type = self.field(value_field, value_result)
        if value_type is None:
            raise ValueError(f"Cannot delete value type from map: {value_field}")

        return MapType(
            key_id=map_type.key_id,
            key_type=map_type.key_type,
            value_id=map_type.value_id,
            value_type=value_type,
            value_required=map_type.value_required,
        )

    def primitive(self, primitive: PrimitiveType) -> Optional[IcebergType]:
        return primitive


def _add_fields(fields: Tuple[NestedField, ...], adds: Optional[List[NestedField]]) -> Tuple[NestedField, ...]:
    adds = adds or []
    return fields + tuple(adds)


def _move_fields(fields: Tuple[NestedField, ...], moves: List[Move]) -> Tuple[NestedField, ...]:
    reordered = list(copy(fields))
    for move in moves:
        # Find the field that we're about to move
        field = next(field for field in reordered if field.field_id == move.field_id)
        # Remove the field that we're about to move from the list
        reordered = [field for field in reordered if field.field_id != move.field_id]

        if move.op == MoveOperation.First:
            reordered = [field] + reordered
        elif move.op == MoveOperation.Before or move.op == MoveOperation.After:
            other_field_id = move.other_field_id
            other_field_pos = next(i for i, field in enumerate(reordered) if field.field_id == other_field_id)
            if move.op == MoveOperation.Before:
                reordered.insert(other_field_pos, field)
            else:
                reordered.insert(other_field_pos + 1, field)
        else:
            raise ValueError(f"Unknown operation: {move.op}")

    return tuple(reordered)


def _add_and_move_fields(
    fields: Tuple[NestedField, ...], adds: List[NestedField], moves: List[Move]
) -> Optional[Tuple[NestedField, ...]]:
    if len(adds) > 0:
        # always apply adds first so that added fields can be moved
        added = _add_fields(fields, adds)
        if len(moves) > 0:
            return _move_fields(added, moves)
        else:
            return added
    elif len(moves) > 0:
        return _move_fields(fields, moves)
    return None if len(adds) == 0 else tuple(*fields, *adds)


def _generate_snapshot_id() -> int:
    """Generate a new Snapshot ID from a UUID.

    Returns: An 64 bit long
    """
    rnd_uuid = uuid.uuid4()
    snapshot_id = int.from_bytes(
        bytes(lhs ^ rhs for lhs, rhs in zip(rnd_uuid.bytes[0:8], rnd_uuid.bytes[8:16])), byteorder='little', signed=True
    )
    snapshot_id = snapshot_id if snapshot_id >= 0 else snapshot_id * -1

    return snapshot_id


@dataclass(frozen=True)
class WriteTask:
    write_uuid: uuid.UUID
    task_id: int
    df: pa.Table
    sort_order_id: Optional[int] = None

    # Later to be extended with partition information

    def generate_datafile_filename(self, extension: str) -> str:
        # Mimics the behavior in the Java API:
        # https://github.com/apache/iceberg/blob/a582968975dd30ff4917fbbe999f1be903efac02/core/src/main/java/org/apache/iceberg/io/OutputFileFactory.java#L92-L101
        return f"00000-{self.task_id}-{self.write_uuid}.{extension}"


def _new_manifest_path(location: str, num: int, commit_uuid: uuid.UUID) -> str:
    return f'{location}/metadata/{commit_uuid}-m{num}.avro'


def _generate_manifest_list_filename(snapshot_id: int, attempt: int, commit_uuid: uuid.UUID) -> str:
    # Mimics the behavior in Java:
    # https://github.com/apache/iceberg/blob/c862b9177af8e2d83122220764a056f3b96fd00c/core/src/main/java/org/apache/iceberg/SnapshotProducer.java#L491
    return f"snap-{snapshot_id}-{attempt}-{commit_uuid}.avro"


def _dataframe_to_data_files(table: Table, df: pa.Table) -> Iterable[DataFile]:
    from pyiceberg.io.pyarrow import write_file

    write_uuid = uuid.uuid4()
    counter = itertools.count(0)

    # This is an iter, so we don't have to materialize everything every time
    # This will be more relevant when we start doing partitioned writes
    yield from write_file(table, iter([WriteTask(write_uuid, next(counter), df)]))


class _MergeAppend:
    _operation: Operation
    _table: Table
    _snapshot_id: int
    _parent_snapshot_id: Optional[int]
    _added_datafiles: List[DataFile]
    _existing_datafiles: List[DataFile]
    _commit_uuid: uuid.UUID

    def __init__(self, operation: Operation, table: Table, snapshot_id: int) -> None:
        self._operation = operation
        self._table = table
        self._snapshot_id = snapshot_id
        # Since we only support the main branch for now
        self._parent_snapshot_id = snapshot.snapshot_id if (snapshot := self._table.current_snapshot()) else None
        self._added_datafiles = []
        self._existing_datafiles = []
        self._commit_uuid = uuid.uuid4()

    def append_datafile(self, data_file: DataFile, added: bool = True) -> _MergeAppend:
        if added:
            self._added_datafiles.append(data_file)
        else:
            self._existing_datafiles.append(data_file)
        return self

    def _manifests(self) -> Tuple[Dict[str, str], List[ManifestFile]]:
        ssc = SnapshotSummaryCollector()
        manifests = []

        if self._added_datafiles:
            output_file_location = _new_manifest_path(location=self._table.location(), num=0, commit_uuid=self._commit_uuid)
            with write_manifest(
                format_version=self._table.format_version,
                spec=self._table.spec(),
                schema=self._table.schema(),
                output_file=self._table.io.new_output(output_file_location),
                snapshot_id=self._snapshot_id,
            ) as writer:
                for data_file in self._added_datafiles + self._existing_datafiles:
                    writer.add_entry(
                        ManifestEntry(
                            status=ManifestEntryStatus.ADDED,
                            snapshot_id=self._snapshot_id,
                            data_sequence_number=None,
                            file_sequence_number=None,
                            data_file=data_file,
                        )
                    )

                for data_file in self._added_datafiles:
                    ssc.add_file(data_file=data_file)

            manifests.append(writer.to_manifest_file())

        return ssc.build(), manifests

    def commit(self) -> Snapshot:
        new_summary, manifests = self._manifests()

        previous_snapshot = self._table.snapshot_by_id(self._parent_snapshot_id) if self._parent_snapshot_id is not None else None
        summary = update_snapshot_summaries(
            summary=Summary(operation=self._operation, **new_summary),
            previous_summary=previous_snapshot.summary if previous_snapshot is not None else None,
            truncate_full_table=self._operation == Operation.OVERWRITE,
        )

        manifest_list_filename = _generate_manifest_list_filename(
            snapshot_id=self._snapshot_id, attempt=0, commit_uuid=self._commit_uuid
        )
        manifest_list_file_path = f'{self._table.location()}/metadata/{manifest_list_filename}'
        with write_manifest_list(
            format_version=self._table.metadata.format_version,
            output_file=self._table.io.new_output(manifest_list_file_path),
            snapshot_id=self._snapshot_id,
            parent_snapshot_id=self._parent_snapshot_id,
            sequence_number=self._table.next_sequence_number(),
        ) as writer:
            writer.add_manifests(manifests)

        snapshot = Snapshot(
            snapshot_id=self._snapshot_id,
            parent_snapshot_id=self._parent_snapshot_id,
            manifest_list=manifest_list_file_path,
            sequence_number=self._table._next_sequence_number(),
            summary=summary,
            schema_id=self._table.schema().schema_id,
        )

        with self._table.transaction() as tx:
            tx.add_snapshot(snapshot=snapshot)
            tx.set_ref_snapshot(
                snapshot_id=self._snapshot_id, parent_snapshot_id=self._parent_snapshot_id, ref_name="main", type="branch"
            )

        return snapshot<|MERGE_RESOLUTION|>--- conflicted
+++ resolved
@@ -888,7 +888,6 @@
     def update_schema(self, allow_incompatible_changes: bool = False, case_sensitive: bool = True) -> UpdateSchema:
         return UpdateSchema(self, allow_incompatible_changes=allow_incompatible_changes, case_sensitive=case_sensitive)
 
-<<<<<<< HEAD
     def append(self, df: pa.Table) -> None:
         if len(self.spec().fields) > 0:
             raise ValueError("Cannot write to partitioned tables")
@@ -928,14 +927,12 @@
             merge.append_datafile(data_file)
 
         merge.commit()
-=======
     def name_mapping(self) -> NameMapping:
         """Return the table's field-id NameMapping."""
         if name_mapping_json := self.properties.get(SCHEMA_NAME_MAPPING_DEFAULT):
             return parse_mapping_from_json(name_mapping_json)
         else:
-            return create_mapping_from_schema(self.schema())
->>>>>>> 49055c55
+            return None
 
     def refs(self) -> Dict[str, SnapshotRef]:
         """Return the snapshot references in the table."""
