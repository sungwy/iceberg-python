# Licensed to the Apache Software Foundation (ASF) under one
# or more contributor license agreements.  See the NOTICE file
# distributed with this work for additional information
# regarding copyright ownership.  The ASF licenses this file
# to you under the Apache License, Version 2.0 (the
# "License"); you may not use this file except in compliance
# with the License.  You may obtain a copy of the License at
#
#   http://www.apache.org/licenses/LICENSE-2.0
#
# Unless required by applicable law or agreed to in writing,
# software distributed under the License is distributed on an
# "AS IS" BASIS, WITHOUT WARRANTIES OR CONDITIONS OF ANY
# KIND, either express or implied.  See the License for the
# specific language governing permissions and limitations
# under the License.
# pylint: disable=redefined-outer-name,arguments-renamed,fixme
"""FileIO implementation for reading and writing table files that uses pyarrow.fs.

This file contains a FileIO implementation that relies on the filesystem interface provided
by PyArrow. It relies on PyArrow's `from_uri` method that infers the correct filesystem
type to use. Theoretically, this allows the supported storage types to grow naturally
with the pyarrow library.
"""

from __future__ import annotations

import concurrent.futures
import logging
import os
import re
from abc import ABC, abstractmethod
from concurrent.futures import Future
from dataclasses import dataclass
from enum import Enum
from functools import lru_cache, singledispatch
from itertools import chain
from typing import (
    TYPE_CHECKING,
    Any,
    Callable,
    Dict,
    Generic,
    Iterable,
    Iterator,
    List,
    Optional,
    Set,
    Tuple,
    TypeVar,
    Union,
    cast,
)
from urllib.parse import urlparse

import numpy as np
import pyarrow as pa
import pyarrow.compute as pc
import pyarrow.dataset as ds
import pyarrow.lib
import pyarrow.parquet as pq
from pyarrow import ChunkedArray
from pyarrow.fs import (
    FileInfo,
    FileSystem,
    FileType,
    FSSpecHandler,
)
from sortedcontainers import SortedList

from pyiceberg.avro.resolver import ResolveError
from pyiceberg.conversions import to_bytes
from pyiceberg.expressions import (
    AlwaysTrue,
    BooleanExpression,
    BoundTerm,
    Literal,
)
from pyiceberg.expressions.visitors import (
    BoundBooleanExpressionVisitor,
    bind,
    extract_field_ids,
    translate_column_names,
)
from pyiceberg.expressions.visitors import visit as boolean_expression_visit
from pyiceberg.io import (
    GCS_DEFAULT_LOCATION,
    GCS_ENDPOINT,
    GCS_TOKEN,
    GCS_TOKEN_EXPIRES_AT_MS,
    HDFS_HOST,
    HDFS_KERB_TICKET,
    HDFS_PORT,
    HDFS_USER,
    S3_ACCESS_KEY_ID,
    S3_CONNECT_TIMEOUT,
    S3_ENDPOINT,
    S3_PROXY_URI,
    S3_REGION,
    S3_SECRET_ACCESS_KEY,
    S3_SESSION_TOKEN,
    FileIO,
    InputFile,
    InputStream,
    OutputFile,
    OutputStream,
)
from pyiceberg.manifest import DataFile, FileFormat
from pyiceberg.schema import (
    PartnerAccessor,
    PreOrderSchemaVisitor,
    Schema,
    SchemaVisitorPerPrimitiveType,
    SchemaWithPartnerVisitor,
    pre_order_visit,
    promote,
    prune_columns,
    sanitize_column_names,
    visit,
    visit_with_partner,
)
from pyiceberg.table.name_mapping import NameMapping
from pyiceberg.transforms import TruncateTransform
from pyiceberg.typedef import EMPTY_DICT, Properties
from pyiceberg.types import (
    BinaryType,
    BooleanType,
    DateType,
    DecimalType,
    DoubleType,
    FixedType,
    FloatType,
    IcebergType,
    IntegerType,
    ListType,
    LongType,
    MapType,
    NestedField,
    PrimitiveType,
    StringType,
    StructType,
    TimestampType,
    TimestamptzType,
    TimeType,
    UUIDType,
)
from pyiceberg.utils.concurrent import ExecutorFactory
from pyiceberg.utils.datetime import millis_to_datetime
from pyiceberg.utils.singleton import Singleton
from pyiceberg.utils.truncate import truncate_upper_bound_binary_string, truncate_upper_bound_text_string

if TYPE_CHECKING:
    from pyiceberg.table import FileScanTask, Table

logger = logging.getLogger(__name__)

ONE_MEGABYTE = 1024 * 1024
BUFFER_SIZE = "buffer-size"
ICEBERG_SCHEMA = b"iceberg.schema"
# The PARQUET: in front means that it is Parquet specific, in this case the field_id
PYARROW_PARQUET_FIELD_ID_KEY = b"PARQUET:field_id"
PYARROW_FIELD_DOC_KEY = b"doc"
<<<<<<< HEAD
LIST_ELEMENT_NAME = "element"
MAP_KEY_NAME = "key"
MAP_VALUE_NAME = "value"
=======
>>>>>>> 4593208f

T = TypeVar("T")


class PyArrowFile(InputFile, OutputFile):
    """A combined InputFile and OutputFile implementation that uses a pyarrow filesystem to generate pyarrow.lib.NativeFile instances.

    Args:
        location (str): A URI or a path to a local file.

    Attributes:
        location(str): The URI or path to a local file for a PyArrowFile instance.

    Examples:
        >>> from pyiceberg.io.pyarrow import PyArrowFile
        >>> # input_file = PyArrowFile("s3://foo/bar.txt")
        >>> # Read the contents of the PyArrowFile instance
        >>> # Make sure that you have permissions to read/write
        >>> # file_content = input_file.open().read()

        >>> # output_file = PyArrowFile("s3://baz/qux.txt")
        >>> # Write bytes to a file
        >>> # Make sure that you have permissions to read/write
        >>> # output_file.create().write(b'foobytes')
    """

    _fs: FileSystem
    _path: str
    _buffer_size: int

    def __init__(self, location: str, path: str, fs: FileSystem, buffer_size: int = ONE_MEGABYTE):
        self._filesystem = fs
        self._path = path
        self._buffer_size = buffer_size
        super().__init__(location=location)

    def _file_info(self) -> FileInfo:
        """Retrieve a pyarrow.fs.FileInfo object for the location.

        Raises:
            PermissionError: If the file at self.location cannot be accessed due to a permission error such as
                an AWS error code 15.
        """
        try:
            file_info = self._filesystem.get_file_info(self._path)
        except OSError as e:
            if e.errno == 13 or "AWS Error [code 15]" in str(e):
                raise PermissionError(f"Cannot get file info, access denied: {self.location}") from e
            raise  # pragma: no cover - If some other kind of OSError, raise the raw error

        if file_info.type == FileType.NotFound:
            raise FileNotFoundError(f"Cannot get file info, file not found: {self.location}")
        return file_info

    def __len__(self) -> int:
        """Return the total length of the file, in bytes."""
        file_info = self._file_info()
        return file_info.size

    def exists(self) -> bool:
        """Check whether the location exists."""
        try:
            self._file_info()  # raises FileNotFoundError if it does not exist
            return True
        except FileNotFoundError:
            return False

    def open(self, seekable: bool = True) -> InputStream:
        """Open the location using a PyArrow FileSystem inferred from the location.

        Args:
            seekable: If the stream should support seek, or if it is consumed sequential.

        Returns:
            pyarrow.lib.NativeFile: A NativeFile instance for the file located at `self.location`.

        Raises:
            FileNotFoundError: If the file at self.location does not exist.
            PermissionError: If the file at self.location cannot be accessed due to a permission error such as
                an AWS error code 15.
        """
        try:
            if seekable:
                input_file = self._filesystem.open_input_file(self._path)
            else:
                input_file = self._filesystem.open_input_stream(self._path, buffer_size=self._buffer_size)
        except FileNotFoundError:
            raise
        except PermissionError:
            raise
        except OSError as e:
            if e.errno == 2 or "Path does not exist" in str(e):
                raise FileNotFoundError(f"Cannot open file, does not exist: {self.location}") from e
            elif e.errno == 13 or "AWS Error [code 15]" in str(e):
                raise PermissionError(f"Cannot open file, access denied: {self.location}") from e
            raise  # pragma: no cover - If some other kind of OSError, raise the raw error
        return input_file

    def create(self, overwrite: bool = False) -> OutputStream:
        """Create a writable pyarrow.lib.NativeFile for this PyArrowFile's location.

        Args:
            overwrite (bool): Whether to overwrite the file if it already exists.

        Returns:
            pyarrow.lib.NativeFile: A NativeFile instance for the file located at self.location.

        Raises:
            FileExistsError: If the file already exists at `self.location` and `overwrite` is False.

        Note:
            This retrieves a pyarrow NativeFile by opening an output stream. If overwrite is set to False,
            a check is first performed to verify that the file does not exist. This is not thread-safe and
            a possibility does exist that the file can be created by a concurrent process after the existence
            check yet before the output stream is created. In such a case, the default pyarrow behavior will
            truncate the contents of the existing file when opening the output stream.
        """
        try:
            if not overwrite and self.exists() is True:
                raise FileExistsError(f"Cannot create file, already exists: {self.location}")
            output_file = self._filesystem.open_output_stream(self._path, buffer_size=self._buffer_size)
        except PermissionError:
            raise
        except OSError as e:
            if e.errno == 13 or "AWS Error [code 15]" in str(e):
                raise PermissionError(f"Cannot create file, access denied: {self.location}") from e
            raise  # pragma: no cover - If some other kind of OSError, raise the raw error
        return output_file

    def to_input_file(self) -> PyArrowFile:
        """Return a new PyArrowFile for the location of an existing PyArrowFile instance.

        This method is included to abide by the OutputFile abstract base class. Since this implementation uses a single
        PyArrowFile class (as opposed to separate InputFile and OutputFile implementations), this method effectively returns
        a copy of the same instance.
        """
        return self


class PyArrowFileIO(FileIO):
    fs_by_scheme: Callable[[str, Optional[str]], FileSystem]

    def __init__(self, properties: Properties = EMPTY_DICT):
        self.fs_by_scheme: Callable[[str, Optional[str]], FileSystem] = lru_cache(self._initialize_fs)
        super().__init__(properties=properties)

    @staticmethod
    def parse_location(location: str) -> Tuple[str, str, str]:
        """Return the path without the scheme."""
        uri = urlparse(location)
        if not uri.scheme:
            return "file", uri.netloc, os.path.abspath(location)
        elif uri.scheme == "hdfs":
            return uri.scheme, uri.netloc, location
        else:
            return uri.scheme, uri.netloc, f"{uri.netloc}{uri.path}"

    def _initialize_fs(self, scheme: str, netloc: Optional[str] = None) -> FileSystem:
        if scheme in {"s3", "s3a", "s3n"}:
            from pyarrow.fs import S3FileSystem

            client_kwargs: Dict[str, Any] = {
                "endpoint_override": self.properties.get(S3_ENDPOINT),
                "access_key": self.properties.get(S3_ACCESS_KEY_ID),
                "secret_key": self.properties.get(S3_SECRET_ACCESS_KEY),
                "session_token": self.properties.get(S3_SESSION_TOKEN),
                "region": self.properties.get(S3_REGION),
            }

            if proxy_uri := self.properties.get(S3_PROXY_URI):
                client_kwargs["proxy_options"] = proxy_uri

            if connect_timeout := self.properties.get(S3_CONNECT_TIMEOUT):
                client_kwargs["connect_timeout"] = float(connect_timeout)

            return S3FileSystem(**client_kwargs)
        elif scheme == "hdfs":
            from pyarrow.fs import HadoopFileSystem

            hdfs_kwargs: Dict[str, Any] = {}
            if netloc:
                return HadoopFileSystem.from_uri(f"hdfs://{netloc}")
            if host := self.properties.get(HDFS_HOST):
                hdfs_kwargs["host"] = host
            if port := self.properties.get(HDFS_PORT):
                # port should be an integer type
                hdfs_kwargs["port"] = int(port)
            if user := self.properties.get(HDFS_USER):
                hdfs_kwargs["user"] = user
            if kerb_ticket := self.properties.get(HDFS_KERB_TICKET):
                hdfs_kwargs["kerb_ticket"] = kerb_ticket

            return HadoopFileSystem(**hdfs_kwargs)
        elif scheme in {"gs", "gcs"}:
            from pyarrow.fs import GcsFileSystem

            gcs_kwargs: Dict[str, Any] = {}
            if access_token := self.properties.get(GCS_TOKEN):
                gcs_kwargs["access_token"] = access_token
            if expiration := self.properties.get(GCS_TOKEN_EXPIRES_AT_MS):
                gcs_kwargs["credential_token_expiration"] = millis_to_datetime(int(expiration))
            if bucket_location := self.properties.get(GCS_DEFAULT_LOCATION):
                gcs_kwargs["default_bucket_location"] = bucket_location
            if endpoint := self.properties.get(GCS_ENDPOINT):
                url_parts = urlparse(endpoint)
                gcs_kwargs["scheme"] = url_parts.scheme
                gcs_kwargs["endpoint_override"] = url_parts.netloc

            return GcsFileSystem(**gcs_kwargs)
        elif scheme == "file":
            from pyarrow.fs import LocalFileSystem

            return LocalFileSystem()
        else:
            raise ValueError(f"Unrecognized filesystem type in URI: {scheme}")

    def new_input(self, location: str) -> PyArrowFile:
        """Get a PyArrowFile instance to read bytes from the file at the given location.

        Args:
            location (str): A URI or a path to a local file.

        Returns:
            PyArrowFile: A PyArrowFile instance for the given location.
        """
        scheme, netloc, path = self.parse_location(location)
        return PyArrowFile(
            fs=self.fs_by_scheme(scheme, netloc),
            location=location,
            path=path,
            buffer_size=int(self.properties.get(BUFFER_SIZE, ONE_MEGABYTE)),
        )

    def new_output(self, location: str) -> PyArrowFile:
        """Get a PyArrowFile instance to write bytes to the file at the given location.

        Args:
            location (str): A URI or a path to a local file.

        Returns:
            PyArrowFile: A PyArrowFile instance for the given location.
        """
        scheme, netloc, path = self.parse_location(location)
        return PyArrowFile(
            fs=self.fs_by_scheme(scheme, netloc),
            location=location,
            path=path,
            buffer_size=int(self.properties.get(BUFFER_SIZE, ONE_MEGABYTE)),
        )

    def delete(self, location: Union[str, InputFile, OutputFile]) -> None:
        """Delete the file at the given location.

        Args:
            location (Union[str, InputFile, OutputFile]): The URI to the file--if an InputFile instance or an OutputFile instance is provided,
                the location attribute for that instance is used as the location to delete.

        Raises:
            FileNotFoundError: When the file at the provided location does not exist.
            PermissionError: If the file at the provided location cannot be accessed due to a permission error such as
                an AWS error code 15.
        """
        str_location = location.location if isinstance(location, (InputFile, OutputFile)) else location
        scheme, netloc, path = self.parse_location(str_location)
        fs = self.fs_by_scheme(scheme, netloc)

        try:
            fs.delete_file(path)
        except FileNotFoundError:
            raise
        except PermissionError:
            raise
        except OSError as e:
            if e.errno == 2 or "Path does not exist" in str(e):
                raise FileNotFoundError(f"Cannot delete file, does not exist: {location}") from e
            elif e.errno == 13 or "AWS Error [code 15]" in str(e):
                raise PermissionError(f"Cannot delete file, access denied: {location}") from e
            raise  # pragma: no cover - If some other kind of OSError, raise the raw error


def schema_to_pyarrow(schema: Union[Schema, IcebergType], metadata: Dict[bytes, bytes] = EMPTY_DICT) -> pa.schema:
    return visit(schema, _ConvertToArrowSchema(metadata))


class _ConvertToArrowSchema(SchemaVisitorPerPrimitiveType[pa.DataType]):
    _metadata: Dict[bytes, bytes]

    def __init__(self, metadata: Dict[bytes, bytes] = EMPTY_DICT) -> None:
        self._metadata = metadata

    def schema(self, _: Schema, struct_result: pa.StructType) -> pa.schema:
        return pa.schema(list(struct_result), metadata=self._metadata)

    def struct(self, _: StructType, field_results: List[pa.DataType]) -> pa.DataType:
        return pa.struct(field_results)

    def field(self, field: NestedField, field_result: pa.DataType) -> pa.Field:
        return pa.field(
            name=field.name,
            type=field_result,
            nullable=field.optional,
            metadata={PYARROW_FIELD_DOC_KEY: field.doc, PYARROW_PARQUET_FIELD_ID_KEY: str(field.field_id)}
            if field.doc
            else {PYARROW_PARQUET_FIELD_ID_KEY: str(field.field_id)},
        )

    def list(self, list_type: ListType, element_result: pa.DataType) -> pa.DataType:
        element_field = self.field(list_type.element_field, element_result)
        return pa.list_(value_type=element_field)

    def map(self, map_type: MapType, key_result: pa.DataType, value_result: pa.DataType) -> pa.DataType:
        key_field = self.field(map_type.key_field, key_result)
        value_field = self.field(map_type.value_field, value_result)
        return pa.map_(key_type=key_field, item_type=value_field)

    def visit_fixed(self, fixed_type: FixedType) -> pa.DataType:
        return pa.binary(len(fixed_type))

    def visit_decimal(self, decimal_type: DecimalType) -> pa.DataType:
        return pa.decimal128(decimal_type.precision, decimal_type.scale)

    def visit_boolean(self, _: BooleanType) -> pa.DataType:
        return pa.bool_()

    def visit_integer(self, _: IntegerType) -> pa.DataType:
        return pa.int32()

    def visit_long(self, _: LongType) -> pa.DataType:
        return pa.int64()

    def visit_float(self, _: FloatType) -> pa.DataType:
        # 32-bit IEEE 754 floating point
        return pa.float32()

    def visit_double(self, _: DoubleType) -> pa.DataType:
        # 64-bit IEEE 754 floating point
        return pa.float64()

    def visit_date(self, _: DateType) -> pa.DataType:
        # Date encoded as an int
        return pa.date32()

    def visit_time(self, _: TimeType) -> pa.DataType:
        return pa.time64("us")

    def visit_timestamp(self, _: TimestampType) -> pa.DataType:
        return pa.timestamp(unit="us")

    def visit_timestamptz(self, _: TimestamptzType) -> pa.DataType:
        return pa.timestamp(unit="us", tz="UTC")

    def visit_string(self, _: StringType) -> pa.DataType:
        return pa.string()

    def visit_uuid(self, _: UUIDType) -> pa.DataType:
        return pa.binary(16)

    def visit_binary(self, _: BinaryType) -> pa.DataType:
        return pa.binary()


def _convert_scalar(value: Any, iceberg_type: IcebergType) -> pa.scalar:
    if not isinstance(iceberg_type, PrimitiveType):
        raise ValueError(f"Expected primitive type, got: {iceberg_type}")
    return pa.scalar(value=value, type=schema_to_pyarrow(iceberg_type))


class _ConvertToArrowExpression(BoundBooleanExpressionVisitor[pc.Expression]):
    def visit_in(self, term: BoundTerm[pc.Expression], literals: Set[Any]) -> pc.Expression:
        pyarrow_literals = pa.array(literals, type=schema_to_pyarrow(term.ref().field.field_type))
        return pc.field(term.ref().field.name).isin(pyarrow_literals)

    def visit_not_in(self, term: BoundTerm[pc.Expression], literals: Set[Any]) -> pc.Expression:
        pyarrow_literals = pa.array(literals, type=schema_to_pyarrow(term.ref().field.field_type))
        return ~pc.field(term.ref().field.name).isin(pyarrow_literals)

    def visit_is_nan(self, term: BoundTerm[Any]) -> pc.Expression:
        ref = pc.field(term.ref().field.name)
        return pc.is_nan(ref)

    def visit_not_nan(self, term: BoundTerm[Any]) -> pc.Expression:
        ref = pc.field(term.ref().field.name)
        return ~pc.is_nan(ref)

    def visit_is_null(self, term: BoundTerm[Any]) -> pc.Expression:
        return pc.field(term.ref().field.name).is_null(nan_is_null=False)

    def visit_not_null(self, term: BoundTerm[Any]) -> pc.Expression:
        return pc.field(term.ref().field.name).is_valid()

    def visit_equal(self, term: BoundTerm[Any], literal: Literal[Any]) -> pc.Expression:
        return pc.field(term.ref().field.name) == _convert_scalar(literal.value, term.ref().field.field_type)

    def visit_not_equal(self, term: BoundTerm[Any], literal: Literal[Any]) -> pc.Expression:
        return pc.field(term.ref().field.name) != _convert_scalar(literal.value, term.ref().field.field_type)

    def visit_greater_than_or_equal(self, term: BoundTerm[Any], literal: Literal[Any]) -> pc.Expression:
        return pc.field(term.ref().field.name) >= _convert_scalar(literal.value, term.ref().field.field_type)

    def visit_greater_than(self, term: BoundTerm[Any], literal: Literal[Any]) -> pc.Expression:
        return pc.field(term.ref().field.name) > _convert_scalar(literal.value, term.ref().field.field_type)

    def visit_less_than(self, term: BoundTerm[Any], literal: Literal[Any]) -> pc.Expression:
        return pc.field(term.ref().field.name) < _convert_scalar(literal.value, term.ref().field.field_type)

    def visit_less_than_or_equal(self, term: BoundTerm[Any], literal: Literal[Any]) -> pc.Expression:
        return pc.field(term.ref().field.name) <= _convert_scalar(literal.value, term.ref().field.field_type)

    def visit_starts_with(self, term: BoundTerm[Any], literal: Literal[Any]) -> pc.Expression:
        return pc.starts_with(pc.field(term.ref().field.name), literal.value)

    def visit_not_starts_with(self, term: BoundTerm[Any], literal: Literal[Any]) -> pc.Expression:
        return ~pc.starts_with(pc.field(term.ref().field.name), literal.value)

    def visit_true(self) -> pc.Expression:
        return pc.scalar(True)

    def visit_false(self) -> pc.Expression:
        return pc.scalar(False)

    def visit_not(self, child_result: pc.Expression) -> pc.Expression:
        return ~child_result

    def visit_and(self, left_result: pc.Expression, right_result: pc.Expression) -> pc.Expression:
        return left_result & right_result

    def visit_or(self, left_result: pc.Expression, right_result: pc.Expression) -> pc.Expression:
        return left_result | right_result


def expression_to_pyarrow(expr: BooleanExpression) -> pc.Expression:
    return boolean_expression_visit(expr, _ConvertToArrowExpression())


@lru_cache
def _get_file_format(file_format: FileFormat, **kwargs: Dict[str, Any]) -> ds.FileFormat:
    if file_format == FileFormat.PARQUET:
        return ds.ParquetFileFormat(**kwargs)
    else:
        raise ValueError(f"Unsupported file format: {file_format}")


def _construct_fragment(fs: FileSystem, data_file: DataFile, file_format_kwargs: Dict[str, Any] = EMPTY_DICT) -> ds.Fragment:
    _, _, path = PyArrowFileIO.parse_location(data_file.file_path)
    return _get_file_format(data_file.file_format, **file_format_kwargs).make_fragment(path, fs)


def _read_deletes(fs: FileSystem, data_file: DataFile) -> Dict[str, pa.ChunkedArray]:
    delete_fragment = _construct_fragment(
        fs, data_file, file_format_kwargs={"dictionary_columns": ("file_path",), "pre_buffer": True, "buffer_size": ONE_MEGABYTE}
    )
    table = ds.Scanner.from_fragment(fragment=delete_fragment).to_table()
    table = table.unify_dictionaries()
    return {
        file.as_py(): table.filter(pc.field("file_path") == file).column("pos")
        for file in table.column("file_path").chunks[0].dictionary
    }


def _combine_positional_deletes(positional_deletes: List[pa.ChunkedArray], rows: int) -> pa.Array:
    if len(positional_deletes) == 1:
        all_chunks = positional_deletes[0]
    else:
        all_chunks = pa.chunked_array(chain(*[arr.chunks for arr in positional_deletes]))
    return np.setdiff1d(np.arange(rows), all_chunks, assume_unique=False)


def pyarrow_to_schema(schema: pa.Schema, name_mapping: Optional[NameMapping] = None) -> Schema:
    has_ids = visit_pyarrow(schema, _HasIds())
    if has_ids:
        visitor = _ConvertToIceberg()
    elif name_mapping is not None:
        visitor = _ConvertToIceberg(name_mapping=name_mapping)
    else:
        raise ValueError(
            "Parquet file does not have field-ids and the Iceberg table does not have 'schema.name-mapping.default' defined"
        )
    return visit_pyarrow(schema, visitor)


@singledispatch
def visit_pyarrow(obj: Union[pa.DataType, pa.Schema], visitor: PyArrowSchemaVisitor[T]) -> T:
    """Apply a pyarrow schema visitor to any point within a schema.

    The function traverses the schema in post-order fashion.

    Args:
        obj (Union[pa.DataType, pa.Schema]): An instance of a Schema or an IcebergType.
        visitor (PyArrowSchemaVisitor[T]): An instance of an implementation of the generic PyarrowSchemaVisitor base class.

    Raises:
        NotImplementedError: If attempting to visit an unrecognized object type.
    """
    raise NotImplementedError(f"Cannot visit non-type: {obj}")


@visit_pyarrow.register(pa.Schema)
def _(obj: pa.Schema, visitor: PyArrowSchemaVisitor[T]) -> T:
    return visitor.schema(obj, visit_pyarrow(pa.struct(obj), visitor))


@visit_pyarrow.register(pa.StructType)
def _(obj: pa.StructType, visitor: PyArrowSchemaVisitor[T]) -> T:
    results = []

    for field in obj:
        visitor.before_field(field)
        result = visit_pyarrow(field.type, visitor)
        results.append(visitor.field(field, result))
        visitor.after_field(field)

    return visitor.struct(obj, results)


@visit_pyarrow.register(pa.ListType)
def _(obj: pa.ListType, visitor: PyArrowSchemaVisitor[T]) -> T:
    visitor.before_list_element(obj.value_field)
    result = visit_pyarrow(obj.value_type, visitor)
    visitor.after_list_element(obj.value_field)

    return visitor.list(obj, result)


@visit_pyarrow.register(pa.MapType)
def _(obj: pa.MapType, visitor: PyArrowSchemaVisitor[T]) -> T:
    visitor.before_map_key(obj.key_field)
    key_result = visit_pyarrow(obj.key_type, visitor)
    visitor.after_map_key(obj.key_field)

    visitor.before_map_value(obj.item_field)
    value_result = visit_pyarrow(obj.item_type, visitor)
    visitor.after_map_value(obj.item_field)

    return visitor.map(obj, key_result, value_result)


@visit_pyarrow.register(pa.DataType)
def _(obj: pa.DataType, visitor: PyArrowSchemaVisitor[T]) -> T:
    if pa.types.is_nested(obj):
        raise TypeError(f"Expected primitive type, got: {type(obj)}")
    return visitor.primitive(obj)


class PyArrowSchemaVisitor(Generic[T], ABC):
    def before_field(self, field: pa.Field) -> None:
        """Override this method to perform an action immediately before visiting a field."""

    def after_field(self, field: pa.Field) -> None:
        """Override this method to perform an action immediately after visiting a field."""

    def before_list_element(self, element: pa.Field) -> None:
        """Override this method to perform an action immediately before visiting an element within a ListType."""

    def after_list_element(self, element: pa.Field) -> None:
        """Override this method to perform an action immediately after visiting an element within a ListType."""

    def before_map_key(self, key: pa.Field) -> None:
        """Override this method to perform an action immediately before visiting a key within a MapType."""

    def after_map_key(self, key: pa.Field) -> None:
        """Override this method to perform an action immediately after visiting a key within a MapType."""

    def before_map_value(self, value: pa.Field) -> None:
        """Override this method to perform an action immediately before visiting a value within a MapType."""

    def after_map_value(self, value: pa.Field) -> None:
        """Override this method to perform an action immediately after visiting a value within a MapType."""

    @abstractmethod
    def schema(self, schema: pa.Schema, struct_result: T) -> T:
        """Visit a schema."""

    @abstractmethod
    def struct(self, struct: pa.StructType, field_results: List[T]) -> T:
        """Visit a struct."""

    @abstractmethod
    def field(self, field: pa.Field, field_result: T) -> T:
        """Visit a field."""

    @abstractmethod
    def list(self, list_type: pa.ListType, element_result: T) -> T:
        """Visit a list."""

    @abstractmethod
    def map(self, map_type: pa.MapType, key_result: T, value_result: T) -> T:
        """Visit a map."""

    @abstractmethod
    def primitive(self, primitive: pa.DataType) -> T:
        """Visit a primitive type."""


def _get_field_id(field: pa.Field) -> Optional[int]:
    return (
        int(field_id_str.decode())
        if (field.metadata and (field_id_str := field.metadata.get(PYARROW_PARQUET_FIELD_ID_KEY)))
        else None
    )
<<<<<<< HEAD


class _HasIds(PyArrowSchemaVisitor[bool]):
    def schema(self, schema: pa.Schema, struct_result: bool) -> bool:
        return struct_result

    def struct(self, struct: pa.StructType, field_results: List[bool]) -> bool:
        return all(field_results)
=======
>>>>>>> 4593208f

    def field(self, field: pa.Field, field_result: bool) -> bool:
        return all([_get_field_id(field) is not None, field_result])

<<<<<<< HEAD
    def list(self, list_type: pa.ListType, element_result: bool) -> bool:
=======
class _ConvertToIceberg(PyArrowSchemaVisitor[Union[IcebergType, Schema]]):
    def _convert_fields(self, arrow_fields: Iterable[pa.Field], field_results: List[Optional[IcebergType]]) -> List[NestedField]:
        fields = []
        for i, field in enumerate(arrow_fields):
            field_id = _get_field_id(field)
            field_doc = doc_str.decode() if (field.metadata and (doc_str := field.metadata.get(PYARROW_FIELD_DOC_KEY))) else None
            field_type = field_results[i]
            if field_type is not None and field_id is not None:
                fields.append(NestedField(field_id, field.name, field_type, required=not field.nullable, doc=field_doc))
        return fields

    def schema(self, schema: pa.Schema, field_results: List[Optional[IcebergType]]) -> Schema:
        return Schema(*self._convert_fields(schema, field_results))

    def struct(self, struct: pa.StructType, field_results: List[Optional[IcebergType]]) -> IcebergType:
        return StructType(*self._convert_fields(struct, field_results))

    def list(self, list_type: pa.ListType, element_result: Optional[IcebergType]) -> Optional[IcebergType]:
>>>>>>> 4593208f
        element_field = list_type.value_field
        element_id = _get_field_id(element_field)
        return element_result and element_id is not None

    def map(self, map_type: pa.MapType, key_result: bool, value_result: bool) -> bool:
        key_field = map_type.key_field
        key_id = _get_field_id(key_field)
        value_field = map_type.item_field
        value_id = _get_field_id(value_field)
        return all([key_id is not None, value_id is not None, key_result, value_result])

    def primitive(self, primitive: pa.DataType) -> bool:
        return True


class _ConvertToIceberg(PyArrowSchemaVisitor[Union[IcebergType, Schema]]):
    """Converts PyArrowSchema to Iceberg Schema. Applies the IDs from name_mapping if provided."""

    _field_names: List[str]
    _name_mapping: Optional[NameMapping]

    def __init__(self, name_mapping: Optional[NameMapping] = None) -> None:
        self._field_names = []
        self._name_mapping = name_mapping

    def _current_path(self) -> str:
        return ".".join(self._field_names)

    def _field_id(self, field: pa.Field) -> int:
        if self._name_mapping:
            return self._name_mapping.find(self._current_path()).field_id
        elif (field_id := _get_field_id(field)) is not None:
            return field_id
        else:
            raise ValueError(f"Cannot convert {field} to Iceberg Field as field_id is empty.")

    def schema(self, schema: pa.Schema, struct_result: StructType) -> Schema:
        return Schema(*struct_result.fields)

    def struct(self, struct: pa.StructType, field_results: List[NestedField]) -> StructType:
        return StructType(*field_results)

    def field(self, field: pa.Field, field_result: IcebergType) -> NestedField:
        field_id = self._field_id(field)
        field_doc = doc_str.decode() if (field.metadata and (doc_str := field.metadata.get(PYARROW_FIELD_DOC_KEY))) else None
        field_type = field_result
        return NestedField(field_id, field.name, field_type, required=not field.nullable, doc=field_doc)

    def list(self, list_type: pa.ListType, element_result: IcebergType) -> ListType:
        element_field = list_type.value_field
        self._field_names.append(LIST_ELEMENT_NAME)
        element_id = self._field_id(element_field)
        self._field_names.pop()
        return ListType(element_id, element_result, element_required=not element_field.nullable)

    def map(self, map_type: pa.MapType, key_result: IcebergType, value_result: IcebergType) -> MapType:
        key_field = map_type.key_field
        self._field_names.append(MAP_KEY_NAME)
        key_id = self._field_id(key_field)
        self._field_names.pop()
        value_field = map_type.item_field
        self._field_names.append(MAP_VALUE_NAME)
        value_id = self._field_id(value_field)
        self._field_names.pop()
        return MapType(key_id, key_result, value_id, value_result, value_required=not value_field.nullable)

    def primitive(self, primitive: pa.DataType) -> PrimitiveType:
        if pa.types.is_boolean(primitive):
            return BooleanType()
        elif pa.types.is_int32(primitive):
            return IntegerType()
        elif pa.types.is_int64(primitive):
            return LongType()
        elif pa.types.is_float32(primitive):
            return FloatType()
        elif pa.types.is_float64(primitive):
            return DoubleType()
        elif isinstance(primitive, pa.Decimal128Type):
            primitive = cast(pa.Decimal128Type, primitive)
            return DecimalType(primitive.precision, primitive.scale)
        elif pa.types.is_string(primitive):
            return StringType()
        elif pa.types.is_date32(primitive):
            return DateType()
        elif isinstance(primitive, pa.Time64Type) and primitive.unit == "us":
            return TimeType()
        elif pa.types.is_timestamp(primitive):
            primitive = cast(pa.TimestampType, primitive)
            if primitive.unit == "us":
                if primitive.tz == "UTC" or primitive.tz == "+00:00":
                    return TimestamptzType()
                elif primitive.tz is None:
                    return TimestampType()
        elif pa.types.is_binary(primitive):
            return BinaryType()
        elif pa.types.is_fixed_size_binary(primitive):
            primitive = cast(pa.FixedSizeBinaryType, primitive)
            return FixedType(primitive.byte_width)

        raise TypeError(f"Unsupported type: {primitive}")

    def before_field(self, field: pa.Field) -> None:
        self._field_names.append(field.name)

    def after_field(self, field: pa.Field) -> None:
        self._field_names.pop()

    def before_list_element(self, element: pa.Field) -> None:
        self._field_names.append(LIST_ELEMENT_NAME)

    def after_list_element(self, element: pa.Field) -> None:
        self._field_names.pop()

    def before_map_key(self, key: pa.Field) -> None:
        self._field_names.append(MAP_KEY_NAME)

    def after_map_key(self, element: pa.Field) -> None:
        self._field_names.pop()

    def before_map_value(self, value: pa.Field) -> None:
        self._field_names.append(MAP_VALUE_NAME)

    def after_map_value(self, element: pa.Field) -> None:
        self._field_names.pop()


def _task_to_table(
    fs: FileSystem,
    task: FileScanTask,
    bound_row_filter: BooleanExpression,
    projected_schema: Schema,
    projected_field_ids: Set[int],
    positional_deletes: Optional[List[ChunkedArray]],
    case_sensitive: bool,
    row_counts: List[int],
    limit: Optional[int] = None,
    name_mapping: Optional[NameMapping] = None,
) -> Optional[pa.Table]:
    if limit and sum(row_counts) >= limit:
        return None

    _, _, path = PyArrowFileIO.parse_location(task.file.file_path)
    arrow_format = ds.ParquetFileFormat(pre_buffer=True, buffer_size=(ONE_MEGABYTE * 8))
    with fs.open_input_file(path) as fin:
        fragment = arrow_format.make_fragment(fin)
        physical_schema = fragment.physical_schema
        schema_raw = None
        if metadata := physical_schema.metadata:
            schema_raw = metadata.get(ICEBERG_SCHEMA)
        file_schema = (
            Schema.model_validate_json(schema_raw) if schema_raw is not None else pyarrow_to_schema(physical_schema, name_mapping)
        )

        pyarrow_filter = None
        if bound_row_filter is not AlwaysTrue():
            translated_row_filter = translate_column_names(bound_row_filter, file_schema, case_sensitive=case_sensitive)
            bound_file_filter = bind(file_schema, translated_row_filter, case_sensitive=case_sensitive)
            pyarrow_filter = expression_to_pyarrow(bound_file_filter)

        file_project_schema = sanitize_column_names(prune_columns(file_schema, projected_field_ids, select_full_types=False))

        if file_schema is None:
            raise ValueError(f"Missing Iceberg schema in Metadata for file: {path}")

        fragment_scanner = ds.Scanner.from_fragment(
            fragment=fragment,
            schema=physical_schema,
            # This will push down the query to Arrow.
            # But in case there are positional deletes, we have to apply them first
            filter=pyarrow_filter if not positional_deletes else None,
            columns=[col.name for col in file_project_schema.columns],
        )

        if positional_deletes:
            # Create the mask of indices that we're interested in
            indices = _combine_positional_deletes(positional_deletes, fragment.count_rows())

            if limit:
                if pyarrow_filter is not None:
                    # In case of the filter, we don't exactly know how many rows
                    # we need to fetch upfront, can be optimized in the future:
                    # https://github.com/apache/arrow/issues/35301
                    arrow_table = fragment_scanner.take(indices)
                    arrow_table = arrow_table.filter(pyarrow_filter)
                    arrow_table = arrow_table.slice(0, limit)
                else:
                    arrow_table = fragment_scanner.take(indices[0:limit])
            else:
                arrow_table = fragment_scanner.take(indices)
                # Apply the user filter
                if pyarrow_filter is not None:
                    arrow_table = arrow_table.filter(pyarrow_filter)
        else:
            # If there are no deletes, we can just take the head
            # and the user-filter is already applied
            if limit:
                arrow_table = fragment_scanner.head(limit)
            else:
                arrow_table = fragment_scanner.to_table()

        if len(arrow_table) < 1:
            return None

        if limit is not None and sum(row_counts) >= limit:
            return None

        row_counts.append(len(arrow_table))

        return to_requested_schema(projected_schema, file_project_schema, arrow_table)


def _read_all_delete_files(fs: FileSystem, tasks: Iterable[FileScanTask]) -> Dict[str, List[ChunkedArray]]:
    deletes_per_file: Dict[str, List[ChunkedArray]] = {}
    unique_deletes = set(chain.from_iterable([task.delete_files for task in tasks]))
    if len(unique_deletes) > 0:
        executor = ExecutorFactory.get_or_create()
        deletes_per_files: Iterator[Dict[str, ChunkedArray]] = executor.map(
            lambda args: _read_deletes(*args), [(fs, delete) for delete in unique_deletes]
        )
        for delete in deletes_per_files:
            for file, arr in delete.items():
                if file in deletes_per_file:
                    deletes_per_file[file].append(arr)
                else:
                    deletes_per_file[file] = [arr]

    return deletes_per_file


def project_table(
    tasks: Iterable[FileScanTask],
    table: Table,
    row_filter: BooleanExpression,
    projected_schema: Schema,
    case_sensitive: bool = True,
    limit: Optional[int] = None,
) -> pa.Table:
    """Resolve the right columns based on the identifier.

    Args:
        tasks (Iterable[FileScanTask]): A URI or a path to a local file.
        table (Table): The table that's being queried.
        row_filter (BooleanExpression): The expression for filtering rows.
        projected_schema (Schema): The output schema.
        case_sensitive (bool): Case sensitivity when looking up column names.
        limit (Optional[int]): Limit the number of records.

    Raises:
        ResolveError: When an incompatible query is done.
    """
    scheme, netloc, _ = PyArrowFileIO.parse_location(table.location())
    if isinstance(table.io, PyArrowFileIO):
        fs = table.io.fs_by_scheme(scheme, netloc)
    else:
        try:
            from pyiceberg.io.fsspec import FsspecFileIO

            if isinstance(table.io, FsspecFileIO):
                from pyarrow.fs import PyFileSystem

                fs = PyFileSystem(FSSpecHandler(table.io.get_fs(scheme)))
            else:
                raise ValueError(f"Expected PyArrowFileIO or FsspecFileIO, got: {table.io}")
        except ModuleNotFoundError as e:
            # When FsSpec is not installed
            raise ValueError(f"Expected PyArrowFileIO or FsspecFileIO, got: {table.io}") from e

    bound_row_filter = bind(table.schema(), row_filter, case_sensitive=case_sensitive)

    projected_field_ids = {
        id for id in projected_schema.field_ids if not isinstance(projected_schema.find_type(id), (MapType, ListType))
    }.union(extract_field_ids(bound_row_filter))

    row_counts: List[int] = []
    deletes_per_file = _read_all_delete_files(fs, tasks)
    executor = ExecutorFactory.get_or_create()
    futures = [
        executor.submit(
            _task_to_table,
            fs,
            task,
            bound_row_filter,
            projected_schema,
            projected_field_ids,
            deletes_per_file.get(task.file.file_path),
            case_sensitive,
            row_counts,
            limit,
            table.name_mapping(),
        )
        for task in tasks
    ]

    # for consistent ordering, we need to maintain future order
    futures_index = {f: i for i, f in enumerate(futures)}
    completed_futures: SortedList[Future[pa.Table]] = SortedList(iterable=[], key=lambda f: futures_index[f])
    for future in concurrent.futures.as_completed(futures):
        completed_futures.add(future)

        # stop early if limit is satisfied
        if limit is not None and sum(row_counts) >= limit:
            break

    # by now, we've either completed all tasks or satisfied the limit
    if limit is not None:
        _ = [f.cancel() for f in futures if not f.done()]

    tables = [f.result() for f in completed_futures if f.result()]

    if len(tables) < 1:
        return pa.Table.from_batches([], schema=schema_to_pyarrow(projected_schema))

    result = pa.concat_tables(tables)

    if limit is not None:
        return result.slice(0, limit)

    return result


def to_requested_schema(requested_schema: Schema, file_schema: Schema, table: pa.Table) -> pa.Table:
    struct_array = visit_with_partner(requested_schema, table, ArrowProjectionVisitor(file_schema), ArrowAccessor(file_schema))

    arrays = []
    fields = []
    for pos, field in enumerate(requested_schema.fields):
        array = struct_array.field(pos)
        arrays.append(array)
        fields.append(pa.field(field.name, array.type, field.optional))
    return pa.Table.from_arrays(arrays, schema=pa.schema(fields))


class ArrowProjectionVisitor(SchemaWithPartnerVisitor[pa.Array, Optional[pa.Array]]):
    file_schema: Schema

    def __init__(self, file_schema: Schema):
        self.file_schema = file_schema

    def cast_if_needed(self, field: NestedField, values: pa.Array) -> pa.Array:
        file_field = self.file_schema.find_field(field.field_id)
        if field.field_type.is_primitive and field.field_type != file_field.field_type:
            return values.cast(schema_to_pyarrow(promote(file_field.field_type, field.field_type)))
        return values

    def schema(self, schema: Schema, schema_partner: Optional[pa.Array], struct_result: Optional[pa.Array]) -> Optional[pa.Array]:
        return struct_result

    def struct(
        self, struct: StructType, struct_array: Optional[pa.Array], field_results: List[Optional[pa.Array]]
    ) -> Optional[pa.Array]:
        if struct_array is None:
            return None
        field_arrays: List[pa.Array] = []
        fields: List[pa.Field] = []
        for field, field_array in zip(struct.fields, field_results):
            if field_array is not None:
                array = self.cast_if_needed(field, field_array)
                field_arrays.append(array)
                fields.append(pa.field(field.name, array.type, field.optional))
            elif field.optional:
                arrow_type = schema_to_pyarrow(field.field_type)
                field_arrays.append(pa.nulls(len(struct_array), type=arrow_type))
                fields.append(pa.field(field.name, arrow_type, field.optional))
            else:
                raise ResolveError(f"Field is required, and could not be found in the file: {field}")

        return pa.StructArray.from_arrays(arrays=field_arrays, fields=pa.struct(fields))

    def field(self, field: NestedField, _: Optional[pa.Array], field_array: Optional[pa.Array]) -> Optional[pa.Array]:
        return field_array

    def list(self, list_type: ListType, list_array: Optional[pa.Array], value_array: Optional[pa.Array]) -> Optional[pa.Array]:
        return (
            pa.ListArray.from_arrays(list_array.offsets, self.cast_if_needed(list_type.element_field, value_array))
            if isinstance(list_array, pa.ListArray)
            else None
        )

    def map(
        self, map_type: MapType, map_array: Optional[pa.Array], key_result: Optional[pa.Array], value_result: Optional[pa.Array]
    ) -> Optional[pa.Array]:
        return (
            pa.MapArray.from_arrays(
                map_array.offsets,
                self.cast_if_needed(map_type.key_field, key_result),
                self.cast_if_needed(map_type.value_field, value_result),
            )
            if isinstance(map_array, pa.MapArray)
            else None
        )

    def primitive(self, _: PrimitiveType, array: Optional[pa.Array]) -> Optional[pa.Array]:
        return array


class ArrowAccessor(PartnerAccessor[pa.Array]):
    file_schema: Schema

    def __init__(self, file_schema: Schema):
        self.file_schema = file_schema

    def schema_partner(self, partner: Optional[pa.Array]) -> Optional[pa.Array]:
        return partner

    def field_partner(self, partner_struct: Optional[pa.Array], field_id: int, _: str) -> Optional[pa.Array]:
        if partner_struct:
            # use the field name from the file schema
            try:
                name = self.file_schema.find_field(field_id).name
            except ValueError:
                return None

            if isinstance(partner_struct, pa.StructArray):
                return partner_struct.field(name)
            elif isinstance(partner_struct, pa.Table):
                return partner_struct.column(name).combine_chunks()

        return None

    def list_element_partner(self, partner_list: Optional[pa.Array]) -> Optional[pa.Array]:
        return partner_list.values if isinstance(partner_list, pa.ListArray) else None

    def map_key_partner(self, partner_map: Optional[pa.Array]) -> Optional[pa.Array]:
        return partner_map.keys if isinstance(partner_map, pa.MapArray) else None

    def map_value_partner(self, partner_map: Optional[pa.Array]) -> Optional[pa.Array]:
        return partner_map.items if isinstance(partner_map, pa.MapArray) else None


def _primitive_to_physical(iceberg_type: PrimitiveType) -> str:
    return visit(iceberg_type, _PRIMITIVE_TO_PHYSICAL_TYPE_VISITOR)


class PrimitiveToPhysicalType(SchemaVisitorPerPrimitiveType[str]):
    def schema(self, schema: Schema, struct_result: str) -> str:
        raise ValueError(f"Expected primitive-type, got: {schema}")

    def struct(self, struct: StructType, field_results: List[str]) -> str:
        raise ValueError(f"Expected primitive-type, got: {struct}")

    def field(self, field: NestedField, field_result: str) -> str:
        raise ValueError(f"Expected primitive-type, got: {field}")

    def list(self, list_type: ListType, element_result: str) -> str:
        raise ValueError(f"Expected primitive-type, got: {list_type}")

    def map(self, map_type: MapType, key_result: str, value_result: str) -> str:
        raise ValueError(f"Expected primitive-type, got: {map_type}")

    def visit_fixed(self, fixed_type: FixedType) -> str:
        return "FIXED_LEN_BYTE_ARRAY"

    def visit_decimal(self, decimal_type: DecimalType) -> str:
        return "FIXED_LEN_BYTE_ARRAY"

    def visit_boolean(self, boolean_type: BooleanType) -> str:
        return "BOOLEAN"

    def visit_integer(self, integer_type: IntegerType) -> str:
        return "INT32"

    def visit_long(self, long_type: LongType) -> str:
        return "INT64"

    def visit_float(self, float_type: FloatType) -> str:
        return "FLOAT"

    def visit_double(self, double_type: DoubleType) -> str:
        return "DOUBLE"

    def visit_date(self, date_type: DateType) -> str:
        return "INT32"

    def visit_time(self, time_type: TimeType) -> str:
        return "INT64"

    def visit_timestamp(self, timestamp_type: TimestampType) -> str:
        return "INT64"

    def visit_timestamptz(self, timestamptz_type: TimestamptzType) -> str:
        return "INT64"

    def visit_string(self, string_type: StringType) -> str:
        return "BYTE_ARRAY"

    def visit_uuid(self, uuid_type: UUIDType) -> str:
        return "FIXED_LEN_BYTE_ARRAY"

    def visit_binary(self, binary_type: BinaryType) -> str:
        return "BYTE_ARRAY"


_PRIMITIVE_TO_PHYSICAL_TYPE_VISITOR = PrimitiveToPhysicalType()


class StatsAggregator:
    current_min: Any
    current_max: Any
    trunc_length: Optional[int]

    def __init__(self, iceberg_type: PrimitiveType, physical_type_string: str, trunc_length: Optional[int] = None) -> None:
        self.current_min = None
        self.current_max = None
        self.trunc_length = trunc_length

        expected_physical_type = _primitive_to_physical(iceberg_type)
        if expected_physical_type != physical_type_string:
            raise ValueError(
                f"Unexpected physical type {physical_type_string} for {iceberg_type}, expected {expected_physical_type}"
            )

        self.primitive_type = iceberg_type

    def serialize(self, value: Any) -> bytes:
        return to_bytes(self.primitive_type, value)

    def update_min(self, val: Any) -> None:
        self.current_min = val if self.current_min is None else min(val, self.current_min)

    def update_max(self, val: Any) -> None:
        self.current_max = val if self.current_max is None else max(val, self.current_max)

    def min_as_bytes(self) -> bytes:
        return self.serialize(
            self.current_min
            if self.trunc_length is None
            else TruncateTransform(width=self.trunc_length).transform(self.primitive_type)(self.current_min)
        )

    def max_as_bytes(self) -> Optional[bytes]:
        if self.current_max is None:
            return None

        if self.primitive_type == StringType():
            if not isinstance(self.current_max, str):
                raise ValueError("Expected the current_max to be a string")
            s_result = truncate_upper_bound_text_string(self.current_max, self.trunc_length)
            return self.serialize(s_result) if s_result is not None else None
        elif self.primitive_type == BinaryType():
            if not isinstance(self.current_max, bytes):
                raise ValueError("Expected the current_max to be bytes")
            b_result = truncate_upper_bound_binary_string(self.current_max, self.trunc_length)
            return self.serialize(b_result) if b_result is not None else None
        else:
            if self.trunc_length is not None:
                raise ValueError(f"{self.primitive_type} cannot be truncated")
            return self.serialize(self.current_max)


DEFAULT_TRUNCATION_LENGTH = 16
TRUNCATION_EXPR = r"^truncate\((\d+)\)$"


class MetricModeTypes(Enum):
    TRUNCATE = "truncate"
    NONE = "none"
    COUNTS = "counts"
    FULL = "full"


DEFAULT_METRICS_MODE_KEY = "write.metadata.metrics.default"
COLUMN_METRICS_MODE_KEY_PREFIX = "write.metadata.metrics.column"


@dataclass(frozen=True)
class MetricsMode(Singleton):
    type: MetricModeTypes
    length: Optional[int] = None


_DEFAULT_METRICS_MODE = MetricsMode(MetricModeTypes.TRUNCATE, DEFAULT_TRUNCATION_LENGTH)


def match_metrics_mode(mode: str) -> MetricsMode:
    sanitized_mode = mode.strip().lower()
    if sanitized_mode.startswith("truncate"):
        m = re.match(TRUNCATION_EXPR, sanitized_mode)
        if m:
            length = int(m[1])
            if length < 1:
                raise ValueError("Truncation length must be larger than 0")
            return MetricsMode(MetricModeTypes.TRUNCATE, int(m[1]))
        else:
            raise ValueError(f"Malformed truncate: {mode}")
    elif sanitized_mode == "none":
        return MetricsMode(MetricModeTypes.NONE)
    elif sanitized_mode == "counts":
        return MetricsMode(MetricModeTypes.COUNTS)
    elif sanitized_mode == "full":
        return MetricsMode(MetricModeTypes.FULL)
    else:
        raise ValueError(f"Unsupported metrics mode: {mode}")


@dataclass(frozen=True)
class StatisticsCollector:
    field_id: int
    iceberg_type: PrimitiveType
    mode: MetricsMode
    column_name: str


class PyArrowStatisticsCollector(PreOrderSchemaVisitor[List[StatisticsCollector]]):
    _field_id: int = 0
    _schema: Schema
    _properties: Dict[str, str]
    _default_mode: Optional[str]

    def __init__(self, schema: Schema, properties: Dict[str, str]):
        self._schema = schema
        self._properties = properties
        self._default_mode = self._properties.get(DEFAULT_METRICS_MODE_KEY)

    def schema(self, schema: Schema, struct_result: Callable[[], List[StatisticsCollector]]) -> List[StatisticsCollector]:
        return struct_result()

    def struct(
        self, struct: StructType, field_results: List[Callable[[], List[StatisticsCollector]]]
    ) -> List[StatisticsCollector]:
        return list(chain(*[result() for result in field_results]))

    def field(self, field: NestedField, field_result: Callable[[], List[StatisticsCollector]]) -> List[StatisticsCollector]:
        self._field_id = field.field_id
        return field_result()

    def list(self, list_type: ListType, element_result: Callable[[], List[StatisticsCollector]]) -> List[StatisticsCollector]:
        self._field_id = list_type.element_id
        return element_result()

    def map(
        self,
        map_type: MapType,
        key_result: Callable[[], List[StatisticsCollector]],
        value_result: Callable[[], List[StatisticsCollector]],
    ) -> List[StatisticsCollector]:
        self._field_id = map_type.key_id
        k = key_result()
        self._field_id = map_type.value_id
        v = value_result()
        return k + v

    def primitive(self, primitive: PrimitiveType) -> List[StatisticsCollector]:
        column_name = self._schema.find_column_name(self._field_id)
        if column_name is None:
            return []

        metrics_mode = _DEFAULT_METRICS_MODE

        if self._default_mode:
            metrics_mode = match_metrics_mode(self._default_mode)

        col_mode = self._properties.get(f"{COLUMN_METRICS_MODE_KEY_PREFIX}.{column_name}")
        if col_mode:
            metrics_mode = match_metrics_mode(col_mode)

        if (
            not (isinstance(primitive, StringType) or isinstance(primitive, BinaryType))
            and metrics_mode.type == MetricModeTypes.TRUNCATE
        ):
            metrics_mode = MetricsMode(MetricModeTypes.FULL)

        is_nested = column_name.find(".") >= 0

        if is_nested and metrics_mode.type in [MetricModeTypes.TRUNCATE, MetricModeTypes.FULL]:
            metrics_mode = MetricsMode(MetricModeTypes.COUNTS)

        return [StatisticsCollector(field_id=self._field_id, iceberg_type=primitive, mode=metrics_mode, column_name=column_name)]


def compute_statistics_plan(
    schema: Schema,
    table_properties: Dict[str, str],
) -> Dict[int, StatisticsCollector]:
    """
    Compute the statistics plan for all columns.

    The resulting list is assumed to have the same length and same order as the columns in the pyarrow table.
    This allows the list to map from the column index to the Iceberg column ID.
    For each element, the desired metrics collection that was provided by the user in the configuration
    is computed and then adjusted according to the data type of the column. For nested columns the minimum
    and maximum values are not computed. And truncation is only applied to text of binary strings.

    Args:
        table_properties (from pyiceberg.table.metadata.TableMetadata): The Iceberg table metadata properties.
            They are required to compute the mapping of column position to iceberg schema type id. It's also
            used to set the mode for column metrics collection
    """
    stats_cols = pre_order_visit(schema, PyArrowStatisticsCollector(schema, table_properties))
    result: Dict[int, StatisticsCollector] = {}
    for stats_col in stats_cols:
        result[stats_col.field_id] = stats_col
    return result


@dataclass(frozen=True)
class ID2ParquetPath:
    field_id: int
    parquet_path: str


class ID2ParquetPathVisitor(PreOrderSchemaVisitor[List[ID2ParquetPath]]):
    _field_id: int = 0
    _path: List[str]

    def __init__(self) -> None:
        self._path = []

    def schema(self, schema: Schema, struct_result: Callable[[], List[ID2ParquetPath]]) -> List[ID2ParquetPath]:
        return struct_result()

    def struct(self, struct: StructType, field_results: List[Callable[[], List[ID2ParquetPath]]]) -> List[ID2ParquetPath]:
        return list(chain(*[result() for result in field_results]))

    def field(self, field: NestedField, field_result: Callable[[], List[ID2ParquetPath]]) -> List[ID2ParquetPath]:
        self._field_id = field.field_id
        self._path.append(field.name)
        result = field_result()
        self._path.pop()
        return result

    def list(self, list_type: ListType, element_result: Callable[[], List[ID2ParquetPath]]) -> List[ID2ParquetPath]:
        self._field_id = list_type.element_id
        self._path.append("list.element")
        result = element_result()
        self._path.pop()
        return result

    def map(
        self,
        map_type: MapType,
        key_result: Callable[[], List[ID2ParquetPath]],
        value_result: Callable[[], List[ID2ParquetPath]],
    ) -> List[ID2ParquetPath]:
        self._field_id = map_type.key_id
        self._path.append("key_value.key")
        k = key_result()
        self._path.pop()
        self._field_id = map_type.value_id
        self._path.append("key_value.value")
        v = value_result()
        self._path.pop()
        return k + v

    def primitive(self, primitive: PrimitiveType) -> List[ID2ParquetPath]:
        return [ID2ParquetPath(field_id=self._field_id, parquet_path=".".join(self._path))]


def parquet_path_to_id_mapping(
    schema: Schema,
) -> Dict[str, int]:
    """
    Compute the mapping of parquet column path to Iceberg ID.

    For each column, the parquet file metadata has a path_in_schema attribute that follows
    a specific naming scheme for nested columnds. This function computes a mapping of
    the full paths to the corresponding Iceberg IDs.

    Args:
        schema (pyiceberg.schema.Schema): The current table schema.
    """
    result: Dict[str, int] = {}
    for pair in pre_order_visit(schema, ID2ParquetPathVisitor()):
        result[pair.parquet_path] = pair.field_id
    return result


def fill_parquet_file_metadata(
    df: DataFile,
    parquet_metadata: pq.FileMetaData,
    file_size: int,
    stats_columns: Dict[int, StatisticsCollector],
    parquet_column_mapping: Dict[str, int],
) -> None:
    """
    Compute and fill the following fields of the DataFile object.

    - file_format
    - record_count
    - file_size_in_bytes
    - column_sizes
    - value_counts
    - null_value_counts
    - nan_value_counts
    - lower_bounds
    - upper_bounds
    - split_offsets

    Args:
        df (DataFile): A DataFile object representing the Parquet file for which metadata is to be filled.
        parquet_metadata (pyarrow.parquet.FileMetaData): A pyarrow metadata object.
        file_size (int): The total compressed file size cannot be retrieved from the metadata and hence has to
            be passed here. Depending on the kind of file system and pyarrow library call used, different
            ways to obtain this value might be appropriate.
        stats_columns (Dict[int, StatisticsCollector]): The statistics gathering plan. It is required to
            set the mode for column metrics collection
    """
    if parquet_metadata.num_columns != len(stats_columns):
        raise ValueError(
            f"Number of columns in statistics configuration ({len(stats_columns)}) is different from the number of columns in pyarrow table ({parquet_metadata.num_columns})"
        )

    if parquet_metadata.num_columns != len(parquet_column_mapping):
        raise ValueError(
            f"Number of columns in column mapping ({len(parquet_column_mapping)}) is different from the number of columns in pyarrow table ({parquet_metadata.num_columns})"
        )

    column_sizes: Dict[int, int] = {}
    value_counts: Dict[int, int] = {}
    split_offsets: List[int] = []

    null_value_counts: Dict[int, int] = {}
    nan_value_counts: Dict[int, int] = {}

    col_aggs = {}

    for r in range(parquet_metadata.num_row_groups):
        # References:
        # https://github.com/apache/iceberg/blob/fc381a81a1fdb8f51a0637ca27cd30673bd7aad3/parquet/src/main/java/org/apache/iceberg/parquet/ParquetUtil.java#L232
        # https://github.com/apache/parquet-mr/blob/ac29db4611f86a07cc6877b416aa4b183e09b353/parquet-hadoop/src/main/java/org/apache/parquet/hadoop/metadata/ColumnChunkMetaData.java#L184

        row_group = parquet_metadata.row_group(r)

        data_offset = row_group.column(0).data_page_offset
        dictionary_offset = row_group.column(0).dictionary_page_offset

        if row_group.column(0).has_dictionary_page and dictionary_offset < data_offset:
            split_offsets.append(dictionary_offset)
        else:
            split_offsets.append(data_offset)

        invalidate_col: Set[int] = set()

        for pos in range(parquet_metadata.num_columns):
            column = row_group.column(pos)
            field_id = parquet_column_mapping[column.path_in_schema]

            stats_col = stats_columns[field_id]

            column_sizes.setdefault(field_id, 0)
            column_sizes[field_id] += column.total_compressed_size

            if stats_col.mode == MetricsMode(MetricModeTypes.NONE):
                continue

            value_counts[field_id] = value_counts.get(field_id, 0) + column.num_values

            if column.is_stats_set:
                try:
                    statistics = column.statistics

                    if statistics.has_null_count:
                        null_value_counts[field_id] = null_value_counts.get(field_id, 0) + statistics.null_count

                    if stats_col.mode == MetricsMode(MetricModeTypes.COUNTS):
                        continue

                    if field_id not in col_aggs:
                        col_aggs[field_id] = StatsAggregator(
                            stats_col.iceberg_type, statistics.physical_type, stats_col.mode.length
                        )

                    col_aggs[field_id].update_min(statistics.min)
                    col_aggs[field_id].update_max(statistics.max)

                except pyarrow.lib.ArrowNotImplementedError as e:
                    invalidate_col.add(field_id)
                    logger.warning(e)
            else:
                invalidate_col.add(field_id)
                logger.warning("PyArrow statistics missing for column %d when writing file", pos)

    split_offsets.sort()

    lower_bounds = {}
    upper_bounds = {}

    for k, agg in col_aggs.items():
        _min = agg.min_as_bytes()
        if _min is not None:
            lower_bounds[k] = _min
        _max = agg.max_as_bytes()
        if _max is not None:
            upper_bounds[k] = _max

    for field_id in invalidate_col:
        del lower_bounds[field_id]
        del upper_bounds[field_id]
        del null_value_counts[field_id]

    df.file_format = FileFormat.PARQUET
    df.record_count = parquet_metadata.num_rows
    df.file_size_in_bytes = file_size
    df.column_sizes = column_sizes
    df.value_counts = value_counts
    df.null_value_counts = null_value_counts
    df.nan_value_counts = nan_value_counts
    df.lower_bounds = lower_bounds
    df.upper_bounds = upper_bounds
    df.split_offsets = split_offsets<|MERGE_RESOLUTION|>--- conflicted
+++ resolved
@@ -160,12 +160,9 @@
 # The PARQUET: in front means that it is Parquet specific, in this case the field_id
 PYARROW_PARQUET_FIELD_ID_KEY = b"PARQUET:field_id"
 PYARROW_FIELD_DOC_KEY = b"doc"
-<<<<<<< HEAD
 LIST_ELEMENT_NAME = "element"
 MAP_KEY_NAME = "key"
 MAP_VALUE_NAME = "value"
-=======
->>>>>>> 4593208f
 
 T = TypeVar("T")
 
@@ -765,7 +762,6 @@
         if (field.metadata and (field_id_str := field.metadata.get(PYARROW_PARQUET_FIELD_ID_KEY)))
         else None
     )
-<<<<<<< HEAD
 
 
 class _HasIds(PyArrowSchemaVisitor[bool]):
@@ -774,34 +770,13 @@
 
     def struct(self, struct: pa.StructType, field_results: List[bool]) -> bool:
         return all(field_results)
-=======
->>>>>>> 4593208f
+
 
     def field(self, field: pa.Field, field_result: bool) -> bool:
         return all([_get_field_id(field) is not None, field_result])
 
-<<<<<<< HEAD
+      
     def list(self, list_type: pa.ListType, element_result: bool) -> bool:
-=======
-class _ConvertToIceberg(PyArrowSchemaVisitor[Union[IcebergType, Schema]]):
-    def _convert_fields(self, arrow_fields: Iterable[pa.Field], field_results: List[Optional[IcebergType]]) -> List[NestedField]:
-        fields = []
-        for i, field in enumerate(arrow_fields):
-            field_id = _get_field_id(field)
-            field_doc = doc_str.decode() if (field.metadata and (doc_str := field.metadata.get(PYARROW_FIELD_DOC_KEY))) else None
-            field_type = field_results[i]
-            if field_type is not None and field_id is not None:
-                fields.append(NestedField(field_id, field.name, field_type, required=not field.nullable, doc=field_doc))
-        return fields
-
-    def schema(self, schema: pa.Schema, field_results: List[Optional[IcebergType]]) -> Schema:
-        return Schema(*self._convert_fields(schema, field_results))
-
-    def struct(self, struct: pa.StructType, field_results: List[Optional[IcebergType]]) -> IcebergType:
-        return StructType(*self._convert_fields(struct, field_results))
-
-    def list(self, list_type: pa.ListType, element_result: Optional[IcebergType]) -> Optional[IcebergType]:
->>>>>>> 4593208f
         element_field = list_type.value_field
         element_id = _get_field_id(element_field)
         return element_result and element_id is not None
