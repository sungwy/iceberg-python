--- conflicted
+++ resolved
@@ -124,11 +124,8 @@
     visit,
     visit_with_partner,
 )
-<<<<<<< HEAD
 from pyiceberg.table import WriteTask
-=======
 from pyiceberg.table.name_mapping import NameMapping
->>>>>>> 49055c55
 from pyiceberg.transforms import TruncateTransform
 from pyiceberg.typedef import EMPTY_DICT, Properties, Record
 from pyiceberg.types import (
@@ -166,19 +163,12 @@
 ONE_MEGABYTE = 1024 * 1024
 BUFFER_SIZE = "buffer-size"
 ICEBERG_SCHEMA = b"iceberg.schema"
-<<<<<<< HEAD
-FIELD_ID = b"PARQUET:field_id"
-DOC = "doc"
-PYARROW_FIELD_ID_KEYS = [b"PARQUET:field_id", b"field_id"]
-PYARROW_FIELD_DOC_KEYS = [b"PARQUET:field_doc", b"field_doc", b"doc"]
-=======
 # The PARQUET: in front means that it is Parquet specific, in this case the field_id
 PYARROW_PARQUET_FIELD_ID_KEY = b"PARQUET:field_id"
 PYARROW_FIELD_DOC_KEY = b"doc"
 LIST_ELEMENT_NAME = "element"
 MAP_KEY_NAME = "key"
 MAP_VALUE_NAME = "value"
->>>>>>> 49055c55
 
 T = TypeVar("T")
 
