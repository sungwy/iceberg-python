--- conflicted
+++ resolved
@@ -275,11 +275,7 @@
             name="sort_order_id",
             field_type=IntegerType(),
             required=False,
-<<<<<<< HEAD
-            doc="	ID representing sort order for this file",
-=======
             doc="ID representing sort order for this file",
->>>>>>> 88cfe6d0
         ),
     ),
 }
@@ -713,11 +709,7 @@
         return AvroOutputFile[ManifestEntry](
             output_file=self._output_file,
             file_schema=self._with_partition(self.version),
-<<<<<<< HEAD
-            schema=self._with_partition(DEFAULT_READ_VERSION) if self.version != DEFAULT_READ_VERSION else None,
-=======
             record_schema=self._with_partition(DEFAULT_READ_VERSION),
->>>>>>> 88cfe6d0
             schema_name="manifest_entry",
             metadata=self._meta,
         )
